// Copyright 2024 RisingWave Labs
//
// Licensed under the Apache License, Version 2.0 (the "License");
// you may not use this file except in compliance with the License.
// You may obtain a copy of the License at
//
//     http://www.apache.org/licenses/LICENSE-2.0
//
// Unless required by applicable law or agreed to in writing, software
// distributed under the License is distributed on an "AS IS" BASIS,
// WITHOUT WARRANTIES OR CONDITIONS OF ANY KIND, either express or implied.
// See the License for the specific language governing permissions and
// limitations under the License.

use std::collections::{BTreeSet, HashMap, HashSet};
use std::fmt::{Debug, Display, Formatter};
use std::hash::Hash;
use std::ops::{Index, Sub};

use educe::Educe;
use itertools::Itertools;
use risingwave_pb::common::{
    ParallelUnit, ParallelUnitMapping as ParallelUnitMappingProto, PbWorkerSlotMapping,
};
use risingwave_pb::stream_plan::ActorMapping as ActorMappingProto;

use super::bitmap::VnodeBitmapExt;
use super::vnode::{ParallelUnitId, VirtualNode};
use crate::buffer::{Bitmap, BitmapBuilder};
use crate::util::compress::compress_data;
use crate::util::iter_util::ZipEqDebug;

// TODO: find a better place for this.
pub type ActorId = u32;

#[derive(Debug, Clone, Copy, PartialEq, Eq, Hash, Ord, PartialOrd)]
pub struct WorkerSlotId(u64);

impl WorkerSlotId {
    pub fn worker_id(&self) -> u32 {
        (self.0 >> 32) as u32
    }

    pub fn slot_idx(&self) -> u32 {
        self.0 as u32
    }

    pub fn new(worker_id: u32, slot_idx: usize) -> Self {
        Self((worker_id as u64) << 32 | slot_idx as u64)
    }
}

impl From<WorkerSlotId> for u64 {
    fn from(id: WorkerSlotId) -> Self {
        id.0
    }
}

impl From<u64> for WorkerSlotId {
    fn from(id: u64) -> Self {
        Self(id)
    }
}

impl Display for WorkerSlotId {
    fn fmt(&self, f: &mut Formatter<'_>) -> std::fmt::Result {
        f.write_fmt(format_args!("[{}:{}]", self.worker_id(), self.slot_idx()))
    }
}

/// Trait for items that can be used as keys in [`VnodeMapping`].
pub trait VnodeMappingItem {
    /// The type of the item.
    ///
    /// Currently, there are two types of items: [`ParallelUnitId`] and [`ActorId`]. We don't use
    /// them directly as the generic parameter because they're the same type aliases.
    type Item: Copy + Ord + Hash + Debug;
}

/// Exapnded mapping from virtual nodes to items, essentially a vector of items and can be indexed
/// by virtual nodes.
pub type ExpandedMapping<T> = Vec<<T as VnodeMappingItem>::Item>;

/// Generic mapping from virtual nodes to items.
///
/// The representation is compressed as described in [`compress_data`], which is optimized for the
/// mapping with a small number of items and good locality.
#[derive(Educe)]
#[educe(Debug, Clone, PartialEq, Eq, Hash)]
pub struct VnodeMapping<T: VnodeMappingItem> {
    original_indices: Vec<u32>,
    data: Vec<T::Item>,
}

#[expect(
    clippy::len_without_is_empty,
    reason = "empty vnode mapping makes no sense"
)]
impl<T: VnodeMappingItem> VnodeMapping<T> {
    /// Create a uniform vnode mapping with a **set** of items.
    ///
    /// For example, if `items` is `[0, 1, 2]`, and the total vnode count is 10, we'll generate
    /// mapping like `[0, 0, 0, 0, 1, 1, 1, 2, 2, 2]`.
    pub fn new_uniform(items: impl ExactSizeIterator<Item = T::Item>) -> Self {
        // If the number of items is greater than the total vnode count, no vnode will be mapped to
        // some items and the mapping will be invalid.
        assert!(items.len() <= VirtualNode::COUNT);

        let mut original_indices = Vec::with_capacity(items.len());
        let mut data = Vec::with_capacity(items.len());

        let hash_shard_size = VirtualNode::COUNT / items.len();
        let mut one_more_count = VirtualNode::COUNT % items.len();
        let mut init_bound = 0;

        for item in items {
            let vnode_count = if one_more_count > 0 {
                one_more_count -= 1;
                hash_shard_size + 1
            } else {
                hash_shard_size
            };
            init_bound += vnode_count;

            original_indices.push(init_bound as u32 - 1);
            data.push(item);
        }

        // Assert that there's no duplicated items.
        debug_assert_eq!(data.iter().duplicates().count(), 0);

        Self {
            original_indices,
            data,
        }
    }

    /// Create a vnode mapping where all vnodes are mapped to the same single item.
    pub fn new_single(item: T::Item) -> Self {
        Self::new_uniform(std::iter::once(item))
    }

    /// The length of the vnode in this mapping, typically [`VirtualNode::COUNT`].
    pub fn len(&self) -> usize {
        self.original_indices
            .last()
            .map(|&i| i as usize + 1)
            .unwrap_or(0)
    }

    /// Get the item mapped to the given `vnode` by binary search.
    ///
    /// Note: to achieve better mapping performance, one should convert the mapping to the
    /// [`ExpandedMapping`] first and directly access the item by index.
    pub fn get(&self, vnode: VirtualNode) -> T::Item {
        self[vnode]
    }

    /// Get the item matched by the virtual nodes indicated by high bits in the given `bitmap`.
    /// Returns `None` if the no virtual node is set in the bitmap.
    pub fn get_matched(&self, bitmap: &Bitmap) -> Option<T::Item> {
        bitmap
            .iter_vnodes()
            .next() // only need to check the first one
            .map(|v| self.get(v))
    }

    /// Iterate over all items in this mapping, in the order of vnodes.
    pub fn iter(&self) -> impl Iterator<Item = T::Item> + '_ {
        self.data
            .iter()
            .copied()
            .zip_eq_debug(
                std::iter::once(0)
                    .chain(self.original_indices.iter().copied().map(|i| i + 1))
                    .tuple_windows()
                    .map(|(a, b)| (b - a) as usize),
            )
            .flat_map(|(item, c)| std::iter::repeat(item).take(c))
    }

    /// Iterate over all vnode-item pairs in this mapping.
    pub fn iter_with_vnode(&self) -> impl Iterator<Item = (VirtualNode, T::Item)> + '_ {
        self.iter()
            .enumerate()
            .map(|(v, item)| (VirtualNode::from_index(v), item))
    }

    /// Iterate over all unique items in this mapping. The order is deterministic.
    pub fn iter_unique(&self) -> impl Iterator<Item = T::Item> + '_ {
        // Note: we can't ensure there's no duplicated items in the `data` after some scaling.
        self.data.iter().copied().sorted().dedup()
    }

    /// Returns the item if it's the only item in this mapping, otherwise returns `None`.
    pub fn to_single(&self) -> Option<T::Item> {
        self.data.iter().copied().dedup().exactly_one().ok()
    }

    /// Convert this vnode mapping to a mapping from items to bitmaps, where each bitmap represents
    /// the vnodes mapped to the item.
    pub fn to_bitmaps(&self) -> HashMap<T::Item, Bitmap> {
        let mut vnode_bitmaps = HashMap::new();

        for (vnode, item) in self.iter_with_vnode() {
            vnode_bitmaps
                .entry(item)
                .or_insert_with(|| BitmapBuilder::zeroed(VirtualNode::COUNT))
                .set(vnode.to_index(), true);
        }

        vnode_bitmaps
            .into_iter()
            .map(|(item, b)| (item, b.finish()))
            .collect()
    }

    /// Create a vnode mapping from the given mapping from items to bitmaps, where each bitmap
    /// represents the vnodes mapped to the item.
    pub fn from_bitmaps(bitmaps: &HashMap<T::Item, Bitmap>) -> Self {
        let mut items = vec![None; VirtualNode::COUNT];

        for (&item, bitmap) in bitmaps {
            assert_eq!(bitmap.len(), VirtualNode::COUNT);
            for idx in bitmap.iter_ones() {
                if let Some(prev) = items[idx].replace(item) {
                    panic!("mapping at index `{idx}` is set to both `{prev:?}` and `{item:?}`");
                }
            }
        }

        let items = items
            .into_iter()
            .enumerate()
            .map(|(i, o)| o.unwrap_or_else(|| panic!("mapping at index `{i}` is not set")))
            .collect_vec();
        Self::from_expanded(&items)
    }

    /// Create a vnode mapping from the expanded slice of items with length [`VirtualNode::COUNT`].
    pub fn from_expanded(items: &[T::Item]) -> Self {
        assert_eq!(items.len(), VirtualNode::COUNT);
        let (original_indices, data) = compress_data(items);
        Self {
            original_indices,
            data,
        }
    }

    /// Convert this vnode mapping to a expanded vector of items with length [`VirtualNode::COUNT`].
    pub fn to_expanded(&self) -> ExpandedMapping<T> {
        self.iter().collect()
    }

    /// Transform this vnode mapping to another type of vnode mapping, with the given mapping from
    /// items of this mapping to items of the other mapping.
    pub fn transform<T2, M>(&self, to_map: &M) -> VnodeMapping<T2>
    where
        T2: VnodeMappingItem,
        M: for<'a> Index<&'a T::Item, Output = T2::Item>,
    {
        VnodeMapping {
            original_indices: self.original_indices.clone(),
            data: self.data.iter().map(|item| to_map[item]).collect(),
        }
    }
}

impl<T: VnodeMappingItem> Index<VirtualNode> for VnodeMapping<T> {
    type Output = T::Item;

    fn index(&self, vnode: VirtualNode) -> &Self::Output {
        let index = self
            .original_indices
            .partition_point(|&i| i < vnode.to_index() as u32);
        &self.data[index]
    }
}

pub mod marker {
    use super::*;

    /// A marker type for items of [`ActorId`].
    pub struct Actor;

    impl VnodeMappingItem for Actor {
        type Item = ActorId;
    }

    /// A marker type for items of [`ParallelUnitId`].
    pub struct ParallelUnit;

    impl VnodeMappingItem for ParallelUnit {
        type Item = ParallelUnitId;
    }

    /// A marker type for items of [`WorkerSlotId`].
    pub struct WorkerSlot;
    impl VnodeMappingItem for WorkerSlot {
        type Item = WorkerSlotId;
    }
}

/// A mapping from [`VirtualNode`] to [`ActorId`].
pub type ActorMapping = VnodeMapping<marker::Actor>;
/// An expanded mapping from [`VirtualNode`] to [`ActorId`].
pub type ExpandedActorMapping = ExpandedMapping<marker::Actor>;

/// A mapping from [`VirtualNode`] to [`ParallelUnitId`].
pub type ParallelUnitMapping = VnodeMapping<marker::ParallelUnit>;
/// An expanded mapping from [`VirtualNode`] to [`ParallelUnitId`].
pub type ExpandedParallelUnitMapping = ExpandedMapping<marker::ParallelUnit>;

/// A mapping from [`VirtualNode`] to [`WorkerSlotId`].
pub type WorkerSlotMapping = VnodeMapping<marker::WorkerSlot>;
/// An expanded mapping from [`VirtualNode`] to [`WorkerSlotId`].
pub type ExpandedWorkerSlotMapping = ExpandedMapping<marker::WorkerSlot>;

impl ActorMapping {
    /// Transform this actor mapping to a parallel unit mapping, essentially `transform`.
    pub fn to_parallel_unit<M>(&self, to_map: &M) -> ParallelUnitMapping
    where
        M: for<'a> Index<&'a ActorId, Output = ParallelUnitId>,
    {
        self.transform(to_map)
    }

    /// Transform the actor mapping to the worker slot mapping. Note that the parameter is a mapping from actor to worker.
    pub fn to_worker_slot(&self, actor_to_worker: &HashMap<ActorId, u32>) -> WorkerSlotMapping {
        let actor_location: HashMap<_, _> = self
            .iter()
            .map(|actor_id| (actor_to_worker.get(&actor_id).cloned().unwrap(), actor_id))
            .into_group_map()
            .into_iter()
            .flat_map(|(worker_id, mut actors)| {
                actors.sort();
                actors
                    .into_iter()
                    .enumerate()
                    .map(move |(slot, actor_id)| (actor_id, WorkerSlotId::new(worker_id, slot)))
            })
            .collect();

        self.transform(&actor_location)
    }

    /// Create an actor mapping from the protobuf representation.
    pub fn from_protobuf(proto: &ActorMappingProto) -> Self {
        assert_eq!(proto.original_indices.len(), proto.data.len());
        Self {
            original_indices: proto.original_indices.clone(),
            data: proto.data.clone(),
        }
    }

    /// Convert this actor mapping to the protobuf representation.
    pub fn to_protobuf(&self) -> ActorMappingProto {
        ActorMappingProto {
            original_indices: self.original_indices.clone(),
            data: self.data.clone(),
        }
    }
}

<<<<<<< HEAD
=======
#[derive(thiserror::Error, Debug)]
pub enum ParallelUnitError {
    #[error("parallel units {0:?} are not covered by the worker slot mapping")]
    NotCovered(HashSet<ParallelUnitId>),
}

impl WorkerSlotMapping {
    /// Create a uniform worker mapping from the given worker ids
    pub fn build_from_ids(worker_slot_ids: &[WorkerSlotId]) -> Self {
        Self::new_uniform(worker_slot_ids.iter().cloned())
    }

    /// Create a worker mapping from the protobuf representation.
    pub fn from_protobuf(proto: &PbWorkerSlotMapping) -> Self {
        assert_eq!(proto.original_indices.len(), proto.data.len());
        Self {
            original_indices: proto.original_indices.clone(),
            data: proto.data.iter().map(|&id| WorkerSlotId(id)).collect(),
        }
    }

    /// Convert this worker mapping to the protobuf representation.
    pub fn to_protobuf(&self) -> PbWorkerSlotMapping {
        PbWorkerSlotMapping {
            original_indices: self.original_indices.clone(),
            data: self.data.iter().map(|id| id.0).collect(),
        }
    }
}

>>>>>>> 7df77a46
impl ParallelUnitMapping {
    /// Create a uniform parallel unit mapping from the given parallel units, essentially
    /// `new_uniform`.
    pub fn build(parallel_units: &[ParallelUnit]) -> Self {
        Self::new_uniform(parallel_units.iter().map(|pu| pu.id))
    }

    /// Create a uniform parallel unit mapping from the given parallel units ids
    pub fn build_from_ids(parallel_unit_ids: &[ParallelUnitId]) -> Self {
        Self::new_uniform(parallel_unit_ids.iter().cloned())
    }

    /// Transform this parallel unit mapping to an actor mapping, essentially `transform`.
    pub fn to_actor(&self, to_map: &HashMap<ParallelUnitId, ActorId>) -> ActorMapping {
        self.transform(to_map)
    }

    /// Transform this parallel unit mapping to a worker slot mapping, essentially `transform`.
    pub fn to_worker_slot(
        &self,
        to_map: &HashMap<ParallelUnitId, u32>,
    ) -> Result<WorkerSlotMapping, ParallelUnitError> {
        let mut worker_to_parallel_units = HashMap::<_, BTreeSet<_>>::new();
        for (parallel_unit_id, worker_id) in to_map {
            worker_to_parallel_units
                .entry(*worker_id)
                .or_default()
                .insert(*parallel_unit_id);
        }

        let mut parallel_unit_to_worker_slot = HashMap::with_capacity(to_map.len());

        for (worker_id, parallel_unit_ids) in worker_to_parallel_units {
            for (index, &parallel_unit_id) in parallel_unit_ids.iter().enumerate() {
                parallel_unit_to_worker_slot
                    .insert(parallel_unit_id, WorkerSlotId::new(worker_id, index));
            }
        }

        let available_parallel_unit_ids: HashSet<_> =
            parallel_unit_to_worker_slot.keys().copied().collect();

        let parallel_unit_ids: HashSet<_> = self.data.iter().copied().collect();

        let sub_set = parallel_unit_ids.sub(&available_parallel_unit_ids);
        if sub_set.is_empty() {
            Ok(self.transform(&parallel_unit_to_worker_slot))
        } else {
            Err(ParallelUnitError::NotCovered(sub_set))
        }
    }

    /// Create a parallel unit mapping from the protobuf representation.
    pub fn from_protobuf(proto: &ParallelUnitMappingProto) -> Self {
        assert_eq!(proto.original_indices.len(), proto.data.len());
        Self {
            original_indices: proto.original_indices.clone(),
            data: proto.data.clone(),
        }
    }

    /// Convert this parallel unit mapping to the protobuf representation.
    pub fn to_protobuf(&self) -> ParallelUnitMappingProto {
        ParallelUnitMappingProto {
            original_indices: self.original_indices.clone(),
            data: self.data.clone(),
        }
    }
}

impl WorkerSlotMapping {
    /// Create a uniform worker mapping from the given worker ids
    pub fn build_from_ids(worker_slot_ids: &[WorkerSlotId]) -> Self {
        Self::new_uniform(worker_slot_ids.iter().cloned())
    }

    /// Create a worker slot mapping from the protobuf representation.
    pub fn from_protobuf(proto: &PbWorkerSlotMapping) -> Self {
        assert_eq!(proto.original_indices.len(), proto.data.len());
        Self {
            original_indices: proto.original_indices.clone(),
            data: proto.data.iter().map(|&id| WorkerSlotId(id)).collect(),
        }
    }

    /// Convert this worker slot mapping to the protobuf representation.
    pub fn to_protobuf(&self) -> PbWorkerSlotMapping {
        PbWorkerSlotMapping {
            original_indices: self.original_indices.clone(),
            data: self.data.iter().map(|id| id.0).collect(),
        }
    }
}

impl WorkerSlotMapping {
    /// Transform this parallel unit mapping to an actor mapping, essentially `transform`.
    pub fn to_actor(&self, to_map: &HashMap<WorkerSlotId, ActorId>) -> ActorMapping {
        self.transform(to_map)
    }

    pub fn to_fake_mapping(&self) -> ParallelUnitMapping {
        let map: HashMap<_, _> = self
            .iter()
            .map(|worker_slot_id: WorkerSlotId| {
                (
                    worker_slot_id,
                    worker_slot_id.worker_id() << 10 | worker_slot_id.slot_idx() as ParallelUnitId,
                )
            })
            .collect();

        self.transform(&map)
    }
}

#[cfg(test)]
mod tests {
    use std::iter::repeat_with;

    use rand::Rng;

    use super::*;

    struct Test;

    impl VnodeMappingItem for Test {
        type Item = u32;
    }

    struct Test2;

    impl VnodeMappingItem for Test2 {
        type Item = u32;
    }

    type TestMapping = VnodeMapping<Test>;
    type Test2Mapping = VnodeMapping<Test2>;

    const COUNTS: &[usize] = &[1, 3, 12, 42, VirtualNode::COUNT];

    fn uniforms() -> impl Iterator<Item = TestMapping> {
        COUNTS
            .iter()
            .map(|&count| TestMapping::new_uniform(0..count as u32))
    }

    fn randoms() -> impl Iterator<Item = TestMapping> {
        COUNTS.iter().map(|&count| {
            let raw = repeat_with(|| rand::thread_rng().gen_range(0..count as u32))
                .take(VirtualNode::COUNT)
                .collect_vec();
            TestMapping::from_expanded(&raw)
        })
    }

    fn mappings() -> impl Iterator<Item = TestMapping> {
        uniforms().chain(randoms())
    }

    #[test]
    fn test_uniform() {
        for vnode_mapping in uniforms() {
            assert_eq!(vnode_mapping.len(), VirtualNode::COUNT);
            let item_count = vnode_mapping.iter_unique().count();

            let mut check: HashMap<u32, Vec<_>> = HashMap::new();
            for (vnode, item) in vnode_mapping.iter_with_vnode() {
                check.entry(item).or_default().push(vnode);
            }

            assert_eq!(check.len(), item_count);

            let (min, max) = check
                .values()
                .map(|indexes| indexes.len())
                .minmax()
                .into_option()
                .unwrap();

            assert!(max - min <= 1);
        }
    }

    #[test]
    fn test_iter_with_get() {
        for vnode_mapping in mappings() {
            for (vnode, item) in vnode_mapping.iter_with_vnode() {
                assert_eq!(vnode_mapping.get(vnode), item);
            }
        }
    }

    #[test]
    fn test_from_to_bitmaps() {
        for vnode_mapping in mappings() {
            let bitmaps = vnode_mapping.to_bitmaps();
            let new_vnode_mapping = TestMapping::from_bitmaps(&bitmaps);

            assert_eq!(vnode_mapping, new_vnode_mapping);
        }
    }

    #[test]
    fn test_transform() {
        for vnode_mapping in mappings() {
            let transform_map: HashMap<_, _> = vnode_mapping
                .iter_unique()
                .map(|item| (item, item + 1))
                .collect();
            let vnode_mapping_2: Test2Mapping = vnode_mapping.transform(&transform_map);

            for (item, item_2) in vnode_mapping.iter().zip_eq_debug(vnode_mapping_2.iter()) {
                assert_eq!(item + 1, item_2);
            }

            let transform_back_map: HashMap<_, _> =
                transform_map.into_iter().map(|(k, v)| (v, k)).collect();
            let new_vnode_mapping: TestMapping = vnode_mapping_2.transform(&transform_back_map);

            assert_eq!(vnode_mapping, new_vnode_mapping);
        }
    }
}<|MERGE_RESOLUTION|>--- conflicted
+++ resolved
@@ -362,8 +362,6 @@
     }
 }
 
-<<<<<<< HEAD
-=======
 #[derive(thiserror::Error, Debug)]
 pub enum ParallelUnitError {
     #[error("parallel units {0:?} are not covered by the worker slot mapping")]
@@ -394,7 +392,6 @@
     }
 }
 
->>>>>>> 7df77a46
 impl ParallelUnitMapping {
     /// Create a uniform parallel unit mapping from the given parallel units, essentially
     /// `new_uniform`.
@@ -466,30 +463,6 @@
 }
 
 impl WorkerSlotMapping {
-    /// Create a uniform worker mapping from the given worker ids
-    pub fn build_from_ids(worker_slot_ids: &[WorkerSlotId]) -> Self {
-        Self::new_uniform(worker_slot_ids.iter().cloned())
-    }
-
-    /// Create a worker slot mapping from the protobuf representation.
-    pub fn from_protobuf(proto: &PbWorkerSlotMapping) -> Self {
-        assert_eq!(proto.original_indices.len(), proto.data.len());
-        Self {
-            original_indices: proto.original_indices.clone(),
-            data: proto.data.iter().map(|&id| WorkerSlotId(id)).collect(),
-        }
-    }
-
-    /// Convert this worker slot mapping to the protobuf representation.
-    pub fn to_protobuf(&self) -> PbWorkerSlotMapping {
-        PbWorkerSlotMapping {
-            original_indices: self.original_indices.clone(),
-            data: self.data.iter().map(|id| id.0).collect(),
-        }
-    }
-}
-
-impl WorkerSlotMapping {
     /// Transform this parallel unit mapping to an actor mapping, essentially `transform`.
     pub fn to_actor(&self, to_map: &HashMap<WorkerSlotId, ActorId>) -> ActorMapping {
         self.transform(to_map)
