# THIS FILE IS AUTO_GENERATED. DO NOT EDIT
# UPDATE WITH: ./risedev generate-with-options

AzblobConfig:
  fields:
  - name: azblob.container_name
    field_type: String
    required: true
  - name: azblob.path
    field_type: String
    comments: The directory where the sink file is located.
    required: true
  - name: azblob.credentials.account_name
    field_type: String
    required: false
    default: Default::default
  - name: azblob.credentials.account_key
    field_type: String
    required: false
    default: Default::default
  - name: azblob.endpoint_url
    field_type: String
    required: true
  - name: r#type
    field_type: String
    required: true
BigQueryConfig:
  fields:
  - name: bigquery.local.path
    field_type: String
    required: false
  - name: bigquery.s3.path
    field_type: String
    required: false
  - name: bigquery.project
    field_type: String
    required: true
  - name: bigquery.dataset
    field_type: String
    required: true
  - name: bigquery.table
    field_type: String
    required: true
  - name: auto_create
    field_type: bool
    required: false
    default: Default::default
  - name: aws.region
    field_type: String
    required: false
    alias:
    - region
  - name: aws.endpoint_url
    field_type: String
    required: false
    alias:
    - endpoint_url
    - endpoint
  - name: aws.credentials.access_key_id
    field_type: String
    required: false
    alias:
    - access_key
  - name: aws.credentials.secret_access_key
    field_type: String
    required: false
    alias:
    - secret_key
  - name: aws.credentials.session_token
    field_type: String
    required: false
    alias:
    - session_token
  - name: aws.credentials.role.arn
    field_type: String
    comments: IAM role
    required: false
    alias:
    - arn
  - name: aws.credentials.role.external_id
    field_type: String
    comments: external ID in IAM role trust policy
    required: false
    alias:
    - external_id
  - name: aws.profile
    field_type: String
    required: false
    alias:
    - profile
  - name: r#type
    field_type: String
    required: true
ClickHouseConfig:
  fields:
  - name: clickhouse.url
    field_type: String
    required: true
  - name: clickhouse.user
    field_type: String
    required: true
  - name: clickhouse.password
    field_type: String
    required: true
  - name: clickhouse.database
    field_type: String
    required: true
  - name: clickhouse.table
    field_type: String
    required: true
  - name: clickhouse.delete.column
    field_type: String
    required: false
  - name: commit_checkpoint_interval
    field_type: u64
    comments: Commit every n(>0) checkpoints, default is 10.
    required: false
    default: DEFAULT_COMMIT_CHECKPOINT_INTERVAL
  - name: r#type
    field_type: String
    required: true
DeltaLakeConfig:
  fields:
  - name: s3.access.key
    field_type: String
    required: false
  - name: s3.secret.key
    field_type: String
    required: false
  - name: location
    field_type: String
    required: true
  - name: s3.region
    field_type: String
    required: false
  - name: s3.endpoint
    field_type: String
    required: false
  - name: gcs.service.account
    field_type: String
    required: false
  - name: commit_checkpoint_interval
    field_type: u64
    comments: Commit every n(>0) checkpoints, default is 10.
    required: false
    default: DEFAULT_COMMIT_CHECKPOINT_INTERVAL
  - name: r#type
    field_type: String
    required: true
DorisConfig:
  fields:
  - name: doris.url
    field_type: String
    required: true
  - name: doris.user
    field_type: String
    required: true
  - name: doris.password
    field_type: String
    required: true
  - name: doris.database
    field_type: String
    required: true
  - name: doris.table
    field_type: String
    required: true
  - name: doris.partial_update
    field_type: String
    required: false
  - name: r#type
    field_type: String
    required: true
DynamoDbConfig:
  fields:
  - name: table
    field_type: String
    required: true
    alias:
    - dynamodb.table
  - name: aws.region
    field_type: String
    required: false
    alias:
    - region
  - name: aws.endpoint_url
    field_type: String
    required: false
    alias:
    - endpoint_url
    - endpoint
  - name: aws.credentials.access_key_id
    field_type: String
    required: false
    alias:
    - access_key
  - name: aws.credentials.secret_access_key
    field_type: String
    required: false
    alias:
    - secret_key
  - name: aws.credentials.session_token
    field_type: String
    required: false
    alias:
    - session_token
  - name: aws.credentials.role.arn
    field_type: String
    comments: IAM role
    required: false
    alias:
    - arn
  - name: aws.credentials.role.external_id
    field_type: String
    comments: external ID in IAM role trust policy
    required: false
    alias:
    - external_id
  - name: aws.profile
    field_type: String
    required: false
    alias:
    - profile
<<<<<<< HEAD
  - name: dynamodb.max_batch_item_nums
    field_type: usize
    required: false
    default: '25'
  - name: dynamodb.max_future_send_nums
    field_type: usize
    required: false
    default: '256'
=======
FsConfig:
  fields:
  - name: fs.path
    field_type: String
    comments: The directory where the sink file is located.
    required: true
  - name: r#type
    field_type: String
    required: true
GcsConfig:
  fields:
  - name: gcs.bucket_name
    field_type: String
    required: true
  - name: gcs.credential
    field_type: String
    comments: The base64 encoded credential key. If not set, ADC will be used.
    required: true
  - name: gcs.service_account
    field_type: String
    comments: If credential/ADC is not set. The service account can be used to provide the credential info.
    required: false
    default: Default::default
  - name: gcs.path
    field_type: String
    comments: The directory where the sink file is located
    required: true
  - name: r#type
    field_type: String
    required: true
>>>>>>> 26793963
GooglePubSubConfig:
  fields:
  - name: pubsub.project_id
    field_type: String
    comments: The Google Pub/Sub Project ID
    required: true
  - name: pubsub.topic
    field_type: String
    comments: Specifies the Pub/Sub topic to publish messages
    required: true
  - name: pubsub.endpoint
    field_type: String
    comments: The Google Pub/Sub endpoint URL
    required: true
  - name: pubsub.emulator_host
    field_type: String
    comments: |-
      use the connector with a pubsub emulator
      <https://cloud.google.com/pubsub/docs/emulator>
    required: false
  - name: pubsub.credentials
    field_type: String
    comments: |-
      A JSON string containing the service account credentials for authorization,
      see the [service-account](https://developers.google.com/workspace/guides/create-credentials#create_credentials_for_a_service_account) credentials guide.
      The provided account credential must have the
      `pubsub.publisher` [role](https://cloud.google.com/pubsub/docs/access-control#roles)
    required: false
IcebergConfig:
  fields:
  - name: connector
    field_type: String
    required: true
  - name: r#type
    field_type: String
    required: true
  - name: force_append_only
    field_type: bool
    required: false
    default: Default::default
  - name: table.name
    field_type: String
    required: true
  - name: database.name
    field_type: String
    required: false
  - name: catalog.name
    field_type: String
    required: false
  - name: catalog.type
    field_type: String
    required: false
  - name: warehouse.path
    field_type: String
    required: true
  - name: catalog.uri
    field_type: String
    required: false
  - name: s3.region
    field_type: String
    required: false
  - name: s3.endpoint
    field_type: String
    required: false
  - name: s3.access.key
    field_type: String
    required: true
  - name: s3.secret.key
    field_type: String
    required: true
  - name: s3.path.style.access
    field_type: bool
    required: false
    default: Default::default
  - name: primary_key
    field_type: Vec<String>
    required: false
    default: Default::default
  - name: java_catalog_props
    field_type: HashMap<String,String>
    required: false
  - name: commit_checkpoint_interval
    field_type: u64
    comments: Commit every n(>0) checkpoints, default is 10.
    required: false
    default: DEFAULT_COMMIT_CHECKPOINT_INTERVAL
  - name: create_table_if_not_exists
    field_type: bool
    required: false
    default: Default::default
KafkaConfig:
  fields:
  - name: properties.bootstrap.server
    field_type: String
    required: true
    alias:
    - kafka.brokers
  - name: topic
    field_type: String
    required: true
    alias:
    - kafka.topic
  - name: properties.sync.call.timeout
    field_type: Duration
    required: false
    default: 'Duration :: from_secs (5)'
  - name: properties.security.protocol
    field_type: String
    comments: |-
      Security protocol used for RisingWave to communicate with Kafka brokers. Could be
      PLAINTEXT, SSL, SASL_PLAINTEXT or SASL_SSL.
    required: false
  - name: properties.ssl.endpoint.identification.algorithm
    field_type: String
    required: false
  - name: properties.ssl.ca.location
    field_type: String
    comments: Path to CA certificate file for verifying the broker's key.
    required: false
  - name: properties.ssl.ca.pem
    field_type: String
    comments: CA certificate string (PEM format) for verifying the broker's key.
    required: false
  - name: properties.ssl.certificate.location
    field_type: String
    comments: Path to client's certificate file (PEM).
    required: false
  - name: properties.ssl.certificate.pem
    field_type: String
    comments: Client's public key string (PEM format) used for authentication.
    required: false
  - name: properties.ssl.key.location
    field_type: String
    comments: Path to client's private key file (PEM).
    required: false
  - name: properties.ssl.key.pem
    field_type: String
    comments: Client's private key string (PEM format) used for authentication.
    required: false
  - name: properties.ssl.key.password
    field_type: String
    comments: Passphrase of client's private key.
    required: false
  - name: properties.sasl.mechanism
    field_type: String
    comments: SASL mechanism if SASL is enabled. Currently support PLAIN, SCRAM, GSSAPI, and AWS_MSK_IAM.
    required: false
  - name: properties.sasl.username
    field_type: String
    comments: SASL username for SASL/PLAIN and SASL/SCRAM.
    required: false
  - name: properties.sasl.password
    field_type: String
    comments: SASL password for SASL/PLAIN and SASL/SCRAM.
    required: false
  - name: properties.sasl.kerberos.service.name
    field_type: String
    comments: Kafka server's Kerberos principal name under SASL/GSSAPI, not including /hostname@REALM.
    required: false
  - name: properties.sasl.kerberos.keytab
    field_type: String
    comments: Path to client's Kerberos keytab file under SASL/GSSAPI.
    required: false
  - name: properties.sasl.kerberos.principal
    field_type: String
    comments: Client's Kerberos principal name under SASL/GSSAPI.
    required: false
  - name: properties.sasl.kerberos.kinit.cmd
    field_type: String
    comments: Shell command to refresh or acquire the client's Kerberos ticket under SASL/GSSAPI.
    required: false
  - name: properties.sasl.kerberos.min.time.before.relogin
    field_type: String
    comments: Minimum time in milliseconds between key refresh attempts under SASL/GSSAPI.
    required: false
  - name: properties.sasl.oauthbearer.config
    field_type: String
    comments: Configurations for SASL/OAUTHBEARER.
    required: false
  - name: properties.retry.max
    field_type: u32
    required: false
    default: '3'
  - name: properties.retry.interval
    field_type: Duration
    required: false
    default: 'Duration :: from_millis (100)'
  - name: primary_key
    field_type: String
    comments: |-
      We have parsed the primary key for an upsert kafka sink into a `usize` vector representing
      the indices of the pk columns in the frontend, so we simply store the primary key here
      as a string.
    required: false
  - name: properties.message.max.bytes
    field_type: usize
    comments: |-
      Maximum Kafka protocol request message size. Due to differing framing overhead between
      protocol versions the producer is unable to reliably enforce a strict max message limit at
      produce time and may exceed the maximum size by one message in protocol ProduceRequests,
      the broker will enforce the the topic's max.message.bytes limit
    required: false
  - name: properties.receive.message.max.bytes
    field_type: usize
    comments: |-
      Maximum Kafka protocol response message size. This serves as a safety precaution to avoid
      memory exhaustion in case of protocol hickups. This value must be at least fetch.max.bytes
      + 512 to allow for protocol overhead; the value is adjusted automatically unless the
      configuration property is explicitly set.
    required: false
  - name: properties.statistics.interval.ms
    field_type: usize
    required: false
  - name: properties.client.id
    field_type: String
    comments: Client identifier
    required: false
  - name: properties.enable.ssl.certificate.verification
    field_type: bool
    required: false
  - name: properties.allow.auto.create.topics
    field_type: bool
    comments: Allow automatic topic creation on the broker when subscribing to or assigning non-existent topics.
    required: false
  - name: properties.queue.buffering.max.messages
    field_type: usize
    comments: |-
      Maximum number of messages allowed on the producer queue. This queue is shared by all
      topics and partitions. A value of 0 disables this limit.
    required: false
  - name: properties.queue.buffering.max.kbytes
    field_type: usize
    comments: |-
      Maximum total message size sum allowed on the producer queue. This queue is shared by all
      topics and partitions. This property has higher priority than queue.buffering.max.messages.
    required: false
  - name: properties.queue.buffering.max.ms
    field_type: f64
    comments: |-
      Delay in milliseconds to wait for messages in the producer queue to accumulate before
      constructing message batches (MessageSets) to transmit to brokers. A higher value allows
      larger and more effective (less overhead, improved compression) batches of messages to
      accumulate at the expense of increased message delivery latency.
    required: false
  - name: properties.enable.idempotence
    field_type: bool
    comments: |-
      When set to true, the producer will ensure that messages are successfully produced exactly
      once and in the original produce order. The following configuration properties are adjusted
      automatically (if not modified by the user) when idempotence is enabled:
      max.in.flight.requests.per.connection=5 (must be less than or equal to 5),
      retries=INT32_MAX (must be greater than 0), acks=all, queuing.strategy=fifo. Producer
      will fail if user-supplied configuration is incompatible.
    required: false
  - name: properties.message.send.max.retries
    field_type: usize
    comments: How many times to retry sending a failing Message.
    required: false
  - name: properties.retry.backoff.ms
    field_type: usize
    comments: The backoff time in milliseconds before retrying a protocol request.
    required: false
  - name: properties.batch.num.messages
    field_type: usize
    comments: Maximum number of messages batched in one MessageSet
    required: false
  - name: properties.batch.size
    field_type: usize
    comments: |-
      Maximum size (in bytes) of all messages batched in one MessageSet, including protocol
      framing overhead. This limit is applied after the first message has been added to the
      batch, regardless of the first message's size, this is to ensure that messages that exceed
      batch.size are produced.
    required: false
  - name: properties.compression.codec
    field_type: CompressionCodec
    comments: Compression codec to use for compressing message sets.
    required: false
  - name: properties.message.timeout.ms
    field_type: usize
    comments: |-
      Produce message timeout.
      This value is used to limits the time a produced message waits for
      successful delivery (including retries).
    required: false
  - name: properties.max.in.flight.requests.per.connection
    field_type: usize
    comments: The maximum number of unacknowledged requests the client will send on a single connection before blocking.
    required: false
    default: '5'
  - name: properties.request.required.acks
    field_type: i32
    required: false
  - name: broker.rewrite.endpoints
    field_type: BTreeMap<String,String>
    comments: This is generated from `private_link_targets` and `private_link_endpoint` in frontend, instead of given by users.
    required: false
  - name: aws.region
    field_type: String
    required: false
    alias:
    - region
  - name: aws.endpoint_url
    field_type: String
    required: false
    alias:
    - endpoint_url
    - endpoint
  - name: aws.credentials.access_key_id
    field_type: String
    required: false
    alias:
    - access_key
  - name: aws.credentials.secret_access_key
    field_type: String
    required: false
    alias:
    - secret_key
  - name: aws.credentials.session_token
    field_type: String
    required: false
    alias:
    - session_token
  - name: aws.credentials.role.arn
    field_type: String
    comments: IAM role
    required: false
    alias:
    - arn
  - name: aws.credentials.role.external_id
    field_type: String
    comments: external ID in IAM role trust policy
    required: false
    alias:
    - external_id
  - name: aws.profile
    field_type: String
    required: false
    alias:
    - profile
KinesisSinkConfig:
  fields:
  - name: stream
    field_type: String
    required: true
    alias:
    - kinesis.stream.name
  - name: aws.region
    field_type: String
    required: true
    alias:
    - kinesis.stream.region
  - name: endpoint
    field_type: String
    required: false
    alias:
    - kinesis.endpoint
  - name: aws.credentials.access_key_id
    field_type: String
    required: false
    alias:
    - kinesis.credentials.access
  - name: aws.credentials.secret_access_key
    field_type: String
    required: false
    alias:
    - kinesis.credentials.secret
  - name: aws.credentials.session_token
    field_type: String
    required: false
    alias:
    - kinesis.credentials.session_token
  - name: aws.credentials.role.arn
    field_type: String
    required: false
    alias:
    - kinesis.assumerole.arn
  - name: aws.credentials.role.external_id
    field_type: String
    required: false
    alias:
    - kinesis.assumerole.external_id
MongodbConfig:
  fields:
  - name: mongodb.url
    field_type: String
    comments: The URL of MongoDB
    required: true
  - name: collection.name
    field_type: String
    comments: |-
      The collection name where data should be written to or read from. For sinks, the format is
      `db_name.collection_name`. Data can also be written to dynamic collections, see `collection.name.field`
      for more information.
    required: true
  - name: r#type
    field_type: String
    required: true
  - name: collection.name.field
    field_type: String
    comments: |-
      The dynamic collection name where data should be sunk to. If specified, the field value will be used
      as the collection name. The collection name format is same as `collection.name`. If the field value is
      null or an empty string, then the `collection.name` will be used as a fallback destination.
    required: false
  - name: collection.name.field.drop
    field_type: bool
    comments: |-
      Controls whether the field value of `collection.name.field` should be dropped when sinking.
      Set this option to true to avoid the duplicate values of `collection.name.field` being written to the
      result collection.
    required: false
    default: Default::default
MqttConfig:
  fields:
  - name: url
    field_type: String
    comments: |-
      The url of the broker to connect to. e.g. tcp://localhost.
      Must be prefixed with one of either `tcp://`, `mqtt://`, `ssl://`,`mqtts://`,
      to denote the protocol for establishing a connection with the broker.
      `mqtts://`, `ssl://` will use the native certificates if no ca is specified
    required: true
  - name: qos
    field_type: QualityOfService
    comments: |-
      The quality of service to use when publishing messages. Defaults to at_most_once.
      Could be at_most_once, at_least_once or exactly_once
    required: false
  - name: username
    field_type: String
    comments: Username for the mqtt broker
    required: false
  - name: password
    field_type: String
    comments: Password for the mqtt broker
    required: false
  - name: client_prefix
    field_type: String
    comments: |-
      Prefix for the mqtt client id.
      The client id will be generated as `client_prefix`_`actor_id`_`(executor_id|source_id)`. Defaults to risingwave
    required: false
  - name: clean_start
    field_type: bool
    comments: |-
      `clean_start = true` removes all the state from queues & instructs the broker
      to clean all the client state when client disconnects.

      When set `false`, broker will hold the client state and performs pending
      operations on the client when reconnection with same `client_id`
      happens. Local queue state is also held to retransmit packets after reconnection.
    required: false
    default: Default::default
  - name: inflight_messages
    field_type: usize
    comments: The maximum number of inflight messages. Defaults to 100
    required: false
  - name: tls.client_key
    field_type: String
    comments: Path to CA certificate file for verifying the broker's key.
    required: false
  - name: tls.client_cert
    field_type: String
    comments: |-
      Path to client's certificate file (PEM). Required for client authentication.
      Can be a file path under fs:// or a string with the certificate content.
    required: false
  - name: tls.client_key
    field_type: String
    comments: |-
      Path to client's private key file (PEM). Required for client authentication.
      Can be a file path under fs:// or a string with the private key content.
    required: false
  - name: topic
    field_type: String
    comments: The topic name to subscribe or publish to. When subscribing, it can be a wildcard topic. e.g /topic/#
    required: false
  - name: retain
    field_type: bool
    comments: Whether the message should be retained by the broker
    required: false
    default: Default::default
  - name: r#type
    field_type: String
    required: true
  - name: topic.field
    field_type: String
    required: false
NatsConfig:
  fields:
  - name: server_url
    field_type: String
    required: true
  - name: subject
    field_type: String
    required: true
  - name: connect_mode
    field_type: String
    required: true
  - name: username
    field_type: String
    required: false
  - name: password
    field_type: String
    required: false
  - name: jwt
    field_type: String
    required: false
  - name: nkey
    field_type: String
    required: false
  - name: max_bytes
    field_type: i64
    required: false
  - name: max_messages
    field_type: i64
    required: false
  - name: max_messages_per_subject
    field_type: i64
    required: false
  - name: max_consumers
    field_type: i32
    required: false
  - name: max_message_size
    field_type: i32
    required: false
  - name: r#type
    field_type: String
    required: true
PulsarConfig:
  fields:
  - name: properties.retry.max
    field_type: u32
    required: false
    default: '3'
  - name: properties.retry.interval
    field_type: Duration
    required: false
    default: 'Duration :: from_millis (100)'
  - name: topic
    field_type: String
    required: true
    alias:
    - pulsar.topic
  - name: service.url
    field_type: String
    required: true
    alias:
    - pulsar.service.url
  - name: auth.token
    field_type: String
    required: false
  - name: oauth.issuer.url
    field_type: String
    required: true
  - name: oauth.credentials.url
    field_type: String
    required: true
  - name: oauth.audience
    field_type: String
    required: true
  - name: oauth.scope
    field_type: String
    required: false
  - name: aws.region
    field_type: String
    required: false
    alias:
    - region
  - name: aws.endpoint_url
    field_type: String
    required: false
    alias:
    - endpoint_url
    - endpoint
  - name: aws.credentials.access_key_id
    field_type: String
    required: false
    alias:
    - access_key
  - name: aws.credentials.secret_access_key
    field_type: String
    required: false
    alias:
    - secret_key
  - name: aws.credentials.session_token
    field_type: String
    required: false
    alias:
    - session_token
  - name: aws.credentials.role.arn
    field_type: String
    comments: IAM role
    required: false
    alias:
    - arn
  - name: aws.credentials.role.external_id
    field_type: String
    comments: external ID in IAM role trust policy
    required: false
    alias:
    - external_id
  - name: aws.profile
    field_type: String
    required: false
    alias:
    - profile
  - name: properties.batch.size
    field_type: u32
    required: false
    default: '10000'
  - name: properties.batch.byte.size
    field_type: usize
    required: false
    default: 1 << 20
RedisConfig:
  fields:
  - name: redis.url
    field_type: String
    required: true
S3Config:
  fields:
  - name: s3.region_name
    field_type: String
    required: true
  - name: s3.bucket_name
    field_type: String
    required: true
  - name: s3.path
    field_type: String
    comments: The directory where the sink file is located.
    required: true
  - name: s3.credentials.access
    field_type: String
    required: false
    default: Default::default
  - name: s3.credentials.secret
    field_type: String
    required: false
    default: Default::default
  - name: s3.endpoint_url
    field_type: String
    required: false
  - name: s3.assume_role
    field_type: String
    required: false
    default: Default::default
  - name: r#type
    field_type: String
    required: true
SnowflakeConfig:
  fields:
  - name: snowflake.s3_bucket
    field_type: String
    comments: The s3 bucket where intermediate sink files will be stored
    required: true
    alias:
    - s3.bucket_name
  - name: snowflake.s3_path
    field_type: String
    comments: |-
      The optional s3 path to be specified
      the actual file location would be `s3://<s3_bucket>/<s3_path>/<rw_auto_gen_intermediate_file_name>`
      if this field is specified by user(s)
      otherwise it would be `s3://<s3_bucket>/<rw_auto_gen_intermediate_file_name>`
    required: false
    alias:
    - s3.path
  - name: snowflake.aws_access_key_id
    field_type: String
    comments: s3 credentials
    required: true
    alias:
    - s3.credentials.access
  - name: snowflake.aws_secret_access_key
    field_type: String
    comments: s3 credentials
    required: true
    alias:
    - s3.credentials.secret
  - name: snowflake.aws_region
    field_type: String
    comments: The s3 region, e.g., us-east-2
    required: true
    alias:
    - s3.region_name
SqlServerConfig:
  fields:
  - name: sqlserver.host
    field_type: String
    required: true
  - name: sqlserver.port
    field_type: u16
    required: true
  - name: sqlserver.user
    field_type: String
    required: true
  - name: sqlserver.password
    field_type: String
    required: true
  - name: sqlserver.database
    field_type: String
    required: true
  - name: sqlserver.table
    field_type: String
    required: true
  - name: sqlserver.max_batch_rows
    field_type: usize
    required: false
    default: '1024'
  - name: r#type
    field_type: String
    required: true
StarrocksConfig:
  fields:
  - name: starrocks.host
    field_type: String
    comments: The `StarRocks` host address.
    required: true
  - name: starrocks.mysqlport
    field_type: String
    comments: The port to the MySQL server of `StarRocks` FE.
    required: true
    alias:
    - starrocks.query_port
  - name: starrocks.httpport
    field_type: String
    comments: The port to the HTTP server of `StarRocks` FE.
    required: true
    alias:
    - starrocks.http_port
  - name: starrocks.user
    field_type: String
    comments: The user name used to access the `StarRocks` database.
    required: true
  - name: starrocks.password
    field_type: String
    comments: The password associated with the user.
    required: true
  - name: starrocks.database
    field_type: String
    comments: The `StarRocks` database where the target table is located
    required: true
  - name: starrocks.table
    field_type: String
    comments: The `StarRocks` table you want to sink data to.
    required: true
  - name: starrocks.stream_load.http.timeout.ms
    field_type: u64
    comments: The timeout in milliseconds for stream load http request, defaults to 10 seconds.
    required: false
    default: 30 * 1000
  - name: commit_checkpoint_interval
    field_type: u64
    comments: |-
      Set this option to a positive integer n, RisingWave will try to commit data
      to Starrocks at every n checkpoints by leveraging the
      [StreamLoad Transaction API](https://docs.starrocks.io/docs/loading/Stream_Load_transaction_interface/),
      also, in this time, the `sink_decouple` option should be enabled as well.
      Defaults to 10 if commit_checkpoint_interval <= 0
    required: false
    default: DEFAULT_COMMIT_CHECKPOINT_INTERVAL
  - name: starrocks.partial_update
    field_type: String
    comments: Enable partial update
    required: false
  - name: r#type
    field_type: String
    required: true
WebhdfsConfig:
  fields:
  - name: webhdfs.endpoint
    field_type: String
    required: true
  - name: webhdfs.path
    field_type: String
    comments: The directory where the sink file is located.
    required: true
  - name: r#type
    field_type: String
    required: true<|MERGE_RESOLUTION|>--- conflicted
+++ resolved
@@ -220,7 +220,6 @@
     required: false
     alias:
     - profile
-<<<<<<< HEAD
   - name: dynamodb.max_batch_item_nums
     field_type: usize
     required: false
@@ -229,7 +228,6 @@
     field_type: usize
     required: false
     default: '256'
-=======
 FsConfig:
   fields:
   - name: fs.path
@@ -260,7 +258,6 @@
   - name: r#type
     field_type: String
     required: true
->>>>>>> 26793963
 GooglePubSubConfig:
   fields:
   - name: pubsub.project_id
