// Copyright 2024 RisingWave Labs
//
// Licensed under the Apache License, Version 2.0 (the "License");
// you may not use this file except in compliance with the License.
// You may obtain a copy of the License at
//
//     http://www.apache.org/licenses/LICENSE-2.0
//
// Unless required by applicable law or agreed to in writing, software
// distributed under the License is distributed on an "AS IS" BASIS,
// WITHOUT WARRANTIES OR CONDITIONS OF ANY KIND, either express or implied.
// See the License for the specific language governing permissions and
// limitations under the License.

use std::hash::BuildHasher;
use std::marker::PhantomData;
use std::sync::Arc;
<<<<<<< HEAD
use std::time::Instant;
=======
>>>>>>> 05e2cb3a

use anyhow::anyhow;
use bytes::Bytes;
use futures_async_stream::try_stream;
use futures_util::AsyncReadExt;
<<<<<<< HEAD
=======
use hashbrown::hash_map::Entry;
>>>>>>> 05e2cb3a
use itertools::Itertools;
use prost::Message;
use risingwave_common::array::{DataChunk, StreamChunk};
use risingwave_common::buffer::Bitmap;
use risingwave_common::catalog::{Field, Schema};
use risingwave_common::hash::{HashKey, HashKeyDispatcher, PrecomputedBuildHasher};
use risingwave_common::memory::MemoryContext;
use risingwave_common::row::{OwnedRow, Row, RowExt};
use risingwave_common::types::{DataType, ToOwnedDatum};
use risingwave_common::util::chunk_coalesce::DataChunkBuilder;
use risingwave_common::util::iter_util::ZipEqFast;
use risingwave_common_estimate_size::EstimateSize;
use risingwave_expr::aggregate::{AggCall, AggregateState, BoxedAggregateFunction};
use risingwave_pb::batch_plan::plan_node::NodeBody;
use risingwave_pb::batch_plan::HashAggNode;
use risingwave_pb::data::DataChunk as PbDataChunk;
<<<<<<< HEAD
use tokio::sync::mpsc::{channel, Receiver, Sender};
use tokio::task::JoinHandle;
=======
>>>>>>> 05e2cb3a
use twox_hash::XxHash64;

use crate::error::{BatchError, Result};
use crate::executor::aggregation::build as build_agg;
use crate::executor::{
    BoxedDataChunkStream, BoxedExecutor, BoxedExecutorBuilder, Executor, ExecutorBuilder,
    WrapStreamExecutor,
};
use crate::spill::spill_op::{SpillOp, DEFAULT_SPILL_PARTITION_NUM};
use crate::task::{BatchTaskContext, ShutdownToken, TaskId};

type AggHashMap<K, A> = hashbrown::HashMap<K, Vec<AggregateState>, PrecomputedBuildHasher, A>;

/// A dispatcher to help create specialized hash agg executor.
impl HashKeyDispatcher for HashAggExecutorBuilder {
    type Output = BoxedExecutor;

    fn dispatch_impl<K: HashKey>(self) -> Self::Output {
        Box::new(HashAggExecutor::<K>::new(
            Arc::new(self.aggs),
            self.group_key_columns,
            self.group_key_types,
            self.schema,
            self.child,
            None,
            self.identity,
            self.chunk_size,
            self.mem_context,
            self.enable_spill,
            self.shutdown_rx,
        ))
    }

    fn data_types(&self) -> &[DataType] {
        &self.group_key_types
    }
}

pub struct HashAggExecutorBuilder {
    aggs: Vec<BoxedAggregateFunction>,
    group_key_columns: Vec<usize>,
    group_key_types: Vec<DataType>,
    child: BoxedExecutor,
    schema: Schema,
    task_id: TaskId,
    identity: String,
    chunk_size: usize,
    mem_context: MemoryContext,
    enable_spill: bool,
    shutdown_rx: ShutdownToken,
}

impl HashAggExecutorBuilder {
    fn deserialize(
        hash_agg_node: &HashAggNode,
        child: BoxedExecutor,
        task_id: TaskId,
        identity: String,
        chunk_size: usize,
        mem_context: MemoryContext,
        enable_spill: bool,
        shutdown_rx: ShutdownToken,
    ) -> Result<BoxedExecutor> {
        let aggs: Vec<_> = hash_agg_node
            .get_agg_calls()
            .iter()
            .map(|agg| AggCall::from_protobuf(agg).and_then(|agg| build_agg(&agg)))
            .try_collect()?;

        let group_key_columns = hash_agg_node
            .get_group_key()
            .iter()
            .map(|x| *x as usize)
            .collect_vec();

        let child_schema = child.schema();

        let group_key_types = group_key_columns
            .iter()
            .map(|i| child_schema.fields[*i].data_type.clone())
            .collect_vec();

        let fields = group_key_types
            .iter()
            .cloned()
            .chain(aggs.iter().map(|e| e.return_type()))
            .map(Field::unnamed)
            .collect::<Vec<Field>>();

        let builder = HashAggExecutorBuilder {
            aggs,
            group_key_columns,
            group_key_types,
            child,
            schema: Schema { fields },
            task_id,
            identity,
            chunk_size,
            mem_context,
            enable_spill,
            shutdown_rx,
        };

        Ok(builder.dispatch())
    }
}

#[async_trait::async_trait]
impl BoxedExecutorBuilder for HashAggExecutorBuilder {
    async fn new_boxed_executor<C: BatchTaskContext>(
        source: &ExecutorBuilder<'_, C>,
        inputs: Vec<BoxedExecutor>,
    ) -> Result<BoxedExecutor> {
        let [child]: [_; 1] = inputs.try_into().unwrap();

        let hash_agg_node = try_match_expand!(
            source.plan_node().get_node_body().unwrap(),
            NodeBody::HashAgg
        )?;

        let identity = source.plan_node().get_identity();

        Self::deserialize(
            hash_agg_node,
            child,
            source.task_id.clone(),
            identity.clone(),
            source.context.get_config().developer.chunk_size,
            source.context.create_executor_mem_context(identity),
            source.context.get_config().enable_spill,
            source.shutdown_rx.clone(),
        )
    }
}

/// `HashAggExecutor` implements the hash aggregate algorithm.
pub struct HashAggExecutor<K> {
    /// Aggregate functions.
    aggs: Arc<Vec<BoxedAggregateFunction>>,
    /// Column indexes that specify a group
    group_key_columns: Vec<usize>,
    /// Data types of group key columns
    group_key_types: Vec<DataType>,
    /// Output schema
    schema: Schema,
    child: BoxedExecutor,
    /// Used to initialize the state of the aggregation from the spilled files.
    init_agg_state_executor: Option<BoxedExecutor>,
    identity: String,
    chunk_size: usize,
    mem_context: MemoryContext,
    enable_spill: bool,
    shutdown_rx: ShutdownToken,
    _phantom: PhantomData<K>,
}

impl<K> HashAggExecutor<K> {
    #[allow(clippy::too_many_arguments)]
    pub fn new(
        aggs: Arc<Vec<BoxedAggregateFunction>>,
<<<<<<< HEAD
=======
        group_key_columns: Vec<usize>,
        group_key_types: Vec<DataType>,
        schema: Schema,
        child: BoxedExecutor,
        identity: String,
        chunk_size: usize,
        mem_context: MemoryContext,
        enable_spill: bool,
        shutdown_rx: ShutdownToken,
    ) -> Self {
        Self::new_with_init_agg_state(
            aggs,
            group_key_columns,
            group_key_types,
            schema,
            child,
            None,
            identity,
            chunk_size,
            mem_context,
            enable_spill,
            shutdown_rx,
        )
    }

    #[allow(clippy::too_many_arguments)]
    fn new_with_init_agg_state(
        aggs: Arc<Vec<BoxedAggregateFunction>>,
>>>>>>> 05e2cb3a
        group_key_columns: Vec<usize>,
        group_key_types: Vec<DataType>,
        schema: Schema,
        child: BoxedExecutor,
        init_agg_state_executor: Option<BoxedExecutor>,
        identity: String,
        chunk_size: usize,
        mem_context: MemoryContext,
        enable_spill: bool,
        shutdown_rx: ShutdownToken,
    ) -> Self {
        HashAggExecutor {
            aggs,
            group_key_columns,
            group_key_types,
            schema,
            child,
            init_agg_state_executor,
            identity,
            chunk_size,
            mem_context,
            enable_spill,
            shutdown_rx,
            _phantom: PhantomData,
        }
    }
}

impl<K: HashKey + Send + Sync> Executor for HashAggExecutor<K> {
    fn schema(&self) -> &Schema {
        &self.schema
    }

    fn identity(&self) -> &str {
        &self.identity
    }

    fn execute(self: Box<Self>) -> BoxedDataChunkStream {
        self.do_execute()
    }
}

#[derive(Default, Clone, Copy)]
pub struct SpillBuildHasher(u64);

impl BuildHasher for SpillBuildHasher {
    type Hasher = XxHash64;

    fn build_hasher(&self) -> Self::Hasher {
        XxHash64::with_seed(self.0)
    }
}

<<<<<<< HEAD
const DEFAULT_SPILL_CHUNK_SIZE: usize = 1024;
const DEFAULT_IO_CHANNEL_SIZE: usize = 8;

=======
>>>>>>> 05e2cb3a
/// `AggSpillManager` is used to manage how to write spill data file and read them back.
/// The spill data first need to be partitioned. Each partition contains 2 files: `agg_state_file` and `input_chunks_file`.
/// The spill file consume a data chunk and serialize the chunk into a protobuf bytes.
/// Finally, spill file content will look like the below.
/// The file write pattern is append-only and the read pattern is sequential scan.
/// This can maximize the disk IO performance.
///
/// ```text
/// [proto_len]
/// [proto_bytes]
/// ...
/// [proto_len]
/// [proto_bytes]
/// ```
pub struct AggSpillManager {
    op: SpillOp,
    partition_num: usize,
<<<<<<< HEAD
    agg_state_chunk_builders: Vec<DataChunkBuilder>,
    input_chunk_builders: Vec<DataChunkBuilder>,
    agg_state_writer_txs: Vec<Sender<DataChunk>>,
    input_writer_txs: Vec<Sender<DataChunk>>,
    join_handles: Vec<JoinHandle<opendal::Result<()>>>,
    agg_state_readers: Vec<opendal::Reader>,
    input_readers: Vec<opendal::Reader>,
=======
    agg_state_writers: Vec<opendal::Writer>,
    agg_state_readers: Vec<opendal::Reader>,
    agg_state_chunk_builder: Vec<DataChunkBuilder>,
    input_writers: Vec<opendal::Writer>,
    input_readers: Vec<opendal::Reader>,
    input_chunk_builders: Vec<DataChunkBuilder>,
>>>>>>> 05e2cb3a
    spill_build_hasher: SpillBuildHasher,
    group_key_types: Vec<DataType>,
    child_data_types: Vec<DataType>,
    agg_data_types: Vec<DataType>,
    spill_chunk_size: usize,
}

impl AggSpillManager {
<<<<<<< HEAD
    pub fn new(
=======
    fn new(
>>>>>>> 05e2cb3a
        agg_identity: &String,
        partition_num: usize,
        group_key_types: Vec<DataType>,
        agg_data_types: Vec<DataType>,
        child_data_types: Vec<DataType>,
        spill_chunk_size: usize,
    ) -> Result<Self> {
        let suffix_uuid = uuid::Uuid::new_v4();
        let dir = format!("/{}-{}/", agg_identity, suffix_uuid);
        let op = SpillOp::create(dir)?;
<<<<<<< HEAD
        let agg_state_writer_txs = Vec::with_capacity(partition_num);
        let agg_state_chunk_builders = Vec::with_capacity(partition_num);
        let input_chunk_builders = Vec::with_capacity(partition_num);
        let join_handles = Vec::with_capacity(partition_num);
        let input_writer_txs = Vec::with_capacity(partition_num);
        let agg_state_readers = Vec::with_capacity(partition_num);
        let input_readers = Vec::with_capacity(partition_num);
=======
        let agg_state_writers = Vec::with_capacity(partition_num);
        let agg_state_readers = Vec::with_capacity(partition_num);
        let agg_state_chunk_builder = Vec::with_capacity(partition_num);
        let input_writers = Vec::with_capacity(partition_num);
        let input_readers = Vec::with_capacity(partition_num);
        let input_chunk_builders = Vec::with_capacity(partition_num);
>>>>>>> 05e2cb3a
        // Use uuid to generate an unique hasher so that when recursive spilling happens they would use a different hasher to avoid data skew.
        let spill_build_hasher = SpillBuildHasher(suffix_uuid.as_u64_pair().1);
        Ok(Self {
            op,
            partition_num,
<<<<<<< HEAD
            agg_state_chunk_builders,
            input_chunk_builders,
            agg_state_writer_txs,
            input_writer_txs,
            join_handles,
            agg_state_readers,
            input_readers,
=======
            agg_state_writers,
            agg_state_readers,
            agg_state_chunk_builder,
            input_writers,
            input_readers,
            input_chunk_builders,
>>>>>>> 05e2cb3a
            spill_build_hasher,
            group_key_types,
            child_data_types,
            agg_data_types,
            spill_chunk_size,
        })
    }

<<<<<<< HEAD
    pub async fn init_writers(&mut self) -> Result<()> {
        let writer_task = |mut writer: opendal::Writer, mut rx: Receiver<DataChunk>| async move {
            while let Some(chunk) = rx.recv().await {
                let chunk_pb: PbDataChunk = chunk.to_protobuf();
                let buf = Message::encode_to_vec(&chunk_pb);
                let len_bytes = Bytes::copy_from_slice(&(buf.len() as u32).to_le_bytes());
                writer.write(len_bytes).await?;
                writer.write(buf).await?;
            }
            writer.close().await?;
            Ok(())
        };

        for i in 0..self.partition_num {
            let agg_state_partition_file_name = format!("agg-state-p{}", i);
            let agg_state_writer = self.op.writer_with(&agg_state_partition_file_name).await?;
            let (tx,rx) = channel(DEFAULT_IO_CHANNEL_SIZE);
            self.agg_state_writer_txs.push(tx);
            self.agg_state_chunk_builders.push(DataChunkBuilder::new(
=======
    async fn init_writers(&mut self) -> Result<()> {
        for i in 0..self.partition_num {
            let agg_state_partition_file_name = format!("agg-state-p{}", i);
            let w = self.op.writer_with(&agg_state_partition_file_name).await?;
            self.agg_state_writers.push(w);

            let partition_file_name = format!("input-chunks-p{}", i);
            let w = self.op.writer_with(&partition_file_name).await?;
            self.input_writers.push(w);
            self.input_chunk_builders.push(DataChunkBuilder::new(
                self.child_data_types.clone(),
                self.spill_chunk_size,
            ));
            self.agg_state_chunk_builder.push(DataChunkBuilder::new(
>>>>>>> 05e2cb3a
                self.group_key_types
                    .iter()
                    .cloned()
                    .chain(self.agg_data_types.iter().cloned())
                    .collect(),
                self.spill_chunk_size,
            ));
<<<<<<< HEAD
            let join_handle = tokio::task::spawn(writer_task(agg_state_writer, rx));
            self.join_handles.push(join_handle);

            let partition_file_name = format!("input-chunks-p{}", i);
            let input_writer = self.op.writer_with(&partition_file_name).await?;
            let (tx, rx) = channel(DEFAULT_IO_CHANNEL_SIZE);
            self.input_writer_txs.push(tx);
            self.input_chunk_builders.push(DataChunkBuilder::new(
                self.child_data_types.clone(),
                self.spill_chunk_size,
            ));
            let join_handle = tokio::task::spawn(writer_task(input_writer, rx));
            self.join_handles.push(join_handle);
=======
>>>>>>> 05e2cb3a
        }
        Ok(())
    }

<<<<<<< HEAD
    pub async fn write_agg_state_row(&mut self, row: impl Row, hash_code: u64) -> Result<()> {
        let partition = hash_code as usize % self.partition_num;
        if let Some(output_chunk) = self.agg_state_chunk_builders[partition].append_one_row(row) {
            self.agg_state_writer_txs[partition]
                .send(output_chunk)
                .await
                .map_err(|e| anyhow!(e).context("failed to write agg state chunk"))?;
=======
    async fn write_agg_state_row(&mut self, row: impl Row, hash_code: u64) -> Result<()> {
        let partition = hash_code as usize % self.partition_num;
        if let Some(output_chunk) = self.agg_state_chunk_builder[partition].append_one_row(row) {
            let chunk_pb: PbDataChunk = output_chunk.to_protobuf();
            let buf = Message::encode_to_vec(&chunk_pb);
            let len_bytes = Bytes::copy_from_slice(&(buf.len() as u32).to_le_bytes());
            self.agg_state_writers[partition].write(len_bytes).await?;
            self.agg_state_writers[partition].write(buf).await?;
>>>>>>> 05e2cb3a
        }
        Ok(())
    }

<<<<<<< HEAD
    pub async fn write_input_chunk(
        &mut self,
        chunk: DataChunk,
        hash_codes: Vec<u64>,
    ) -> Result<()> {
=======
    async fn write_input_chunk(&mut self, chunk: DataChunk, hash_codes: Vec<u64>) -> Result<()> {
>>>>>>> 05e2cb3a
        let (columns, vis) = chunk.into_parts_v2();
        for partition in 0..self.partition_num {
            let new_vis = vis.clone()
                & Bitmap::from_iter(
                    hash_codes
                        .iter()
                        .map(|hash_code| (*hash_code as usize % self.partition_num) == partition),
                );
            let new_chunk = DataChunk::from_parts(columns.clone(), new_vis);
            for output_chunk in self.input_chunk_builders[partition].append_chunk(new_chunk) {
<<<<<<< HEAD
                self.input_writer_txs[partition]
                    .send(output_chunk)
                    .await
                    .map_err(|e| anyhow!(e).context("failed to write input chunk"))?;
=======
                let chunk_pb: PbDataChunk = output_chunk.to_protobuf();
                let buf = Message::encode_to_vec(&chunk_pb);
                let len_bytes = Bytes::copy_from_slice(&(buf.len() as u32).to_le_bytes());
                self.input_writers[partition].write(len_bytes).await?;
                self.input_writers[partition].write(buf).await?;
>>>>>>> 05e2cb3a
            }
        }
        Ok(())
    }

<<<<<<< HEAD
    pub async fn close_writers(&mut self) -> Result<()> {
        for partition in 0..self.partition_num {
            if let Some(output_chunk) = self.agg_state_chunk_builders[partition].consume_all() {
                self.agg_state_writer_txs[partition]
                    .send(output_chunk)
                    .await
                    .map_err(|e| anyhow!(e).context("failed to write agg state chunk"))?;
            }
            if let Some(output_chunk) = self.input_chunk_builders[partition].consume_all() {
                self.input_writer_txs[partition]
                    .send(output_chunk)
                    .await
                    .map_err(|e| anyhow!(e).context("failed to write input chunk"))?;
            }
        }

        // drop txs
        self.agg_state_writer_txs = vec![];
        self.input_writer_txs = vec![];

        // wait join handle to close writer
        for join_handle in self.join_handles.drain(..) {
            join_handle
                .await
                .map_err(|err| anyhow!(err).context("Failed to join shutdown"))??;
=======
    async fn close_writers(&mut self) -> Result<()> {
        for partition in 0..self.partition_num {
            if let Some(output_chunk) = self.agg_state_chunk_builder[partition].consume_all() {
                let chunk_pb: PbDataChunk = output_chunk.to_protobuf();
                let buf = Message::encode_to_vec(&chunk_pb);
                let len_bytes = Bytes::copy_from_slice(&(buf.len() as u32).to_le_bytes());
                self.agg_state_writers[partition].write(len_bytes).await?;
                self.agg_state_writers[partition].write(buf).await?;
            }

            if let Some(output_chunk) = self.input_chunk_builders[partition].consume_all() {
                let chunk_pb: PbDataChunk = output_chunk.to_protobuf();
                let buf = Message::encode_to_vec(&chunk_pb);
                let len_bytes = Bytes::copy_from_slice(&(buf.len() as u32).to_le_bytes());
                self.input_writers[partition].write(len_bytes).await?;
                self.input_writers[partition].write(buf).await?;
            }
        }

        for mut w in self.agg_state_writers.drain(..) {
            w.close().await?;
        }
        for mut w in self.input_writers.drain(..) {
            w.close().await?;
>>>>>>> 05e2cb3a
        }
        Ok(())
    }

    #[try_stream(boxed, ok = DataChunk, error = BatchError)]
    async fn read_stream(mut reader: opendal::Reader) {
        let mut buf = [0u8; 4];
        loop {
            if let Err(err) = reader.read_exact(&mut buf).await {
                if err.kind() == std::io::ErrorKind::UnexpectedEof {
                    break;
                } else {
                    return Err(anyhow!(err).into());
                }
            }
            let len = u32::from_le_bytes(buf) as usize;
            let mut buf = vec![0u8; len];
            reader.read_exact(&mut buf).await.map_err(|e| anyhow!(e))?;
            let chunk_pb: PbDataChunk = Message::decode(buf.as_slice()).map_err(|e| anyhow!(e))?;
            let chunk = DataChunk::from_protobuf(&chunk_pb)?;
            yield chunk;
        }
    }

    async fn read_agg_state_partition(&mut self, partition: usize) -> Result<BoxedDataChunkStream> {
        let agg_state_partition_file_name = format!("agg-state-p{}", partition);
        let r = self.op.reader_with(&agg_state_partition_file_name).await?;
        Ok(Self::read_stream(r))
    }

    async fn read_input_partition(&mut self, partition: usize) -> Result<BoxedDataChunkStream> {
        let input_partition_file_name = format!("input-chunks-p{}", partition);
        let r = self.op.reader_with(&input_partition_file_name).await?;
        Ok(Self::read_stream(r))
    }

    async fn clear_partition(&mut self, partition: usize) -> Result<()> {
        let agg_state_partition_file_name = format!("agg-state-p{}", partition);
        self.op.delete(&agg_state_partition_file_name).await?;
        let input_partition_file_name = format!("input-chunks-p{}", partition);
        self.op.delete(&input_partition_file_name).await?;
        Ok(())
    }
}

impl<K: HashKey + Send + Sync> HashAggExecutor<K> {
    #[try_stream(boxed, ok = DataChunk, error = BatchError)]
    async fn do_execute(self: Box<Self>) {
        let child_schema = self.child.schema().clone();
        let mut need_to_spill = false;

        // hash map for each agg groups
        let mut groups = AggHashMap::<K, _>::with_hasher_in(
            PrecomputedBuildHasher,
            self.mem_context.global_allocator(),
        );

        if let Some(init_agg_state_executor) = self.init_agg_state_executor {
            // `init_agg_state_executor` exists which means this is a sub `HashAggExecutor` used to consume spilling data.
            // The spilled agg states by its parent executor need to be recovered first.
            let mut init_agg_state_stream = init_agg_state_executor.execute();
            #[for_await]
            for chunk in &mut init_agg_state_stream {
                let chunk = chunk?;
                let group_key_indices = (0..self.group_key_columns.len()).collect_vec();
                let keys = K::build_many(&group_key_indices, &chunk);
                let mut memory_usage_diff = 0;
                for (row_id, key) in keys.into_iter().enumerate() {
                    let mut agg_states = vec![];
                    for i in 0..self.aggs.len() {
                        let agg = &self.aggs[i];
                        let datum = chunk
                            .row_at(row_id)
                            .0
                            .datum_at(self.group_key_columns.len() + i)
                            .to_owned_datum();
                        let agg_state = agg.decode_state(datum)?;
                        memory_usage_diff += agg_state.estimated_size() as i64;
                        agg_states.push(agg_state);
                    }
                    groups.try_insert(key, agg_states).unwrap();
                }

                if !self.mem_context.add(memory_usage_diff) {
                    warn!("not enough memory to load one partition agg state after spill which is not a normal case, so keep going");
                }
            }
        }

        let mut input_stream = self.child.execute();
        // consume all chunks to compute the agg result
        #[for_await]
        for chunk in &mut input_stream {
            let chunk = StreamChunk::from(chunk?);
            let keys = K::build_many(self.group_key_columns.as_slice(), &chunk);
            let mut memory_usage_diff = 0;
            for (row_id, (key, visible)) in keys
                .into_iter()
                .zip_eq_fast(chunk.visibility().iter())
                .enumerate()
            {
                if !visible {
                    continue;
                }
                let mut new_group = false;
                let states = match groups.entry(key) {
                    Entry::Occupied(entry) => entry.into_mut(),
                    Entry::Vacant(entry) => {
                        new_group = true;
                        let states = self
                            .aggs
                            .iter()
                            .map(|agg| agg.create_state())
                            .try_collect()?;
                        entry.insert(states)
                    }
                };

                // TODO: currently not a vectorized implementation
                for (agg, state) in self.aggs.iter().zip_eq_fast(states) {
                    if !new_group {
                        memory_usage_diff -= state.estimated_size() as i64;
                    }
                    agg.update_range(state, &chunk, row_id..row_id + 1).await?;
                    memory_usage_diff += state.estimated_size() as i64;
                }
            }
            // update memory usage
            if !self.mem_context.add(memory_usage_diff) {
                if self.enable_spill {
                    need_to_spill = true;
                    break;
                } else {
                    Err(BatchError::OutOfMemory(self.mem_context.mem_limit()))?;
                }
            }
        }

        if need_to_spill {
            // A spilling version of aggregation based on the RFC: Spill Hash Aggregation https://github.com/risingwavelabs/rfcs/pull/89
            // When HashAggExecutor told memory is insufficient, AggSpillManager will start to partition the hash table and spill to disk.
            // After spilling the hash table, AggSpillManager will consume all chunks from the input executor,
            // partition and spill to disk with the same hash function as the hash table spilling.
            // Finally, we would get e.g. 20 partitions. Each partition should contain a portion of the original hash table and input data.
            // A sub HashAggExecutor would be used to consume each partition one by one.
            // If memory is still not enough in the sub HashAggExecutor, it will partition its hash table and input recursively.
            let mut agg_spill_manager = AggSpillManager::new(
                &self.identity,
                DEFAULT_SPILL_PARTITION_NUM,
                self.group_key_types.clone(),
                self.aggs.iter().map(|agg| agg.return_type()).collect(),
                child_schema.data_types(),
<<<<<<< HEAD
                DEFAULT_SPILL_CHUNK_SIZE,
            )?;
            agg_spill_manager.init_writers().await?;

            let start_time = Instant::now();

=======
                self.chunk_size,
            )?;
            agg_spill_manager.init_writers().await?;

>>>>>>> 05e2cb3a
            let mut memory_usage_diff = 0;
            // Spill agg states.
            for (key, states) in groups {
                let key_row = key.deserialize(&self.group_key_types)?;
                let mut agg_datums = vec![];
                for (agg, state) in self.aggs.iter().zip_eq_fast(states) {
                    let encode_state = agg.encode_state(&state)?;
                    memory_usage_diff -= state.estimated_size() as i64;
                    agg_datums.push(encode_state);
                }
                let agg_state_row = OwnedRow::from_iter(agg_datums.into_iter());
                let hash_code = agg_spill_manager.spill_build_hasher.hash_one(key);
                agg_spill_manager
                    .write_agg_state_row(key_row.chain(agg_state_row), hash_code)
                    .await?;
            }

            // Release memory occupied by agg hash map.
            self.mem_context.add(memory_usage_diff);

            // Spill input chunks.
            #[for_await]
            for chunk in input_stream {
                let chunk: DataChunk = chunk?;
                let hash_codes = chunk.get_hash_values(
                    self.group_key_columns.as_slice(),
                    agg_spill_manager.spill_build_hasher,
                );
                agg_spill_manager
                    .write_input_chunk(
                        chunk,
                        hash_codes
                            .into_iter()
                            .map(|hash_code| hash_code.value())
                            .collect(),
                    )
                    .await?;
            }

            agg_spill_manager.close_writers().await?;

<<<<<<< HEAD
            debug!("agg {} spill write time = {}ms", self.identity, start_time.elapsed().as_millis());

=======
>>>>>>> 05e2cb3a
            // Process each partition one by one.
            for i in 0..agg_spill_manager.partition_num {
                let agg_state_stream = agg_spill_manager.read_agg_state_partition(i).await?;
                let input_stream = agg_spill_manager.read_input_partition(i).await?;

<<<<<<< HEAD
                let sub_hash_agg_identity = format!("{}-sub{}", self.identity.clone(), i);

                let sub_hash_agg_executor: HashAggExecutor<K> = HashAggExecutor::new(
                    self.aggs.clone(),
                    self.group_key_columns.clone(),
                    self.group_key_types.clone(),
                    self.schema.clone(),
                    Box::new(WrapStreamExecutor::new(child_schema.clone(), input_stream)),
                    Some(Box::new(WrapStreamExecutor::new(
                        self.schema.clone(),
                        agg_state_stream,
                    ))),
                    sub_hash_agg_identity.clone(),
                    self.chunk_size,
                    self.mem_context.clone(),
                    self.enable_spill,
                    self.shutdown_rx.clone(),
                );
=======
                let sub_hash_agg_executor: HashAggExecutor<K> =
                    HashAggExecutor::new_with_init_agg_state(
                        self.aggs.clone(),
                        self.group_key_columns.clone(),
                        self.group_key_types.clone(),
                        self.schema.clone(),
                        Box::new(WrapStreamExecutor::new(child_schema.clone(), input_stream)),
                        Some(Box::new(WrapStreamExecutor::new(
                            self.schema.clone(),
                            agg_state_stream,
                        ))),
                        format!("{}-sub{}", self.identity.clone(), i),
                        self.chunk_size,
                        self.mem_context.clone(),
                        self.enable_spill,
                        self.shutdown_rx.clone(),
                    );
>>>>>>> 05e2cb3a

                debug!(
                    "create sub_hash_agg {} for hash_agg {} to spill",
                    sub_hash_agg_executor.identity, self.identity
                );

<<<<<<< HEAD
                let start_time = Instant::now();

=======
>>>>>>> 05e2cb3a
                let sub_hash_agg_stream = Box::new(sub_hash_agg_executor).execute();

                #[for_await]
                for chunk in sub_hash_agg_stream {
                    let chunk = chunk?;
                    yield chunk;
                }
<<<<<<< HEAD

                debug!("agg {} spill read time = {}ms", sub_hash_agg_identity, start_time.elapsed().as_millis());
=======
>>>>>>> 05e2cb3a

                // Clear files of the current partition.
                agg_spill_manager.clear_partition(i).await?;
            }
        } else {
            // Don't use `into_iter` here, it may cause memory leak.
            let mut result = groups.iter_mut();
            let cardinality = self.chunk_size;
            loop {
                let mut group_builders: Vec<_> = self
                    .group_key_types
                    .iter()
                    .map(|datatype| datatype.create_array_builder(cardinality))
                    .collect();

                let mut agg_builders: Vec<_> = self
                    .aggs
                    .iter()
                    .map(|agg| agg.return_type().create_array_builder(cardinality))
                    .collect();

                let mut has_next = false;
                let mut array_len = 0;
                for (key, states) in result.by_ref().take(cardinality) {
                    self.shutdown_rx.check()?;
                    has_next = true;
                    array_len += 1;
                    key.deserialize_to_builders(&mut group_builders[..], &self.group_key_types)?;
                    for ((agg, state), builder) in (self.aggs.iter())
                        .zip_eq_fast(states)
                        .zip_eq_fast(&mut agg_builders)
                    {
                        let result = agg.get_result(state).await?;
                        builder.append(result);
                    }
                }
                if !has_next {
                    break; // exit loop
                }

                let columns = group_builders
                    .into_iter()
                    .chain(agg_builders)
                    .map(|b| b.finish().into())
                    .collect::<Vec<_>>();

                let output = DataChunk::new(columns, array_len);
                yield output;
            }
        }
    }
}

#[cfg(test)]
mod tests {
    use std::alloc::{AllocError, Allocator, Global, Layout};
    use std::ptr::NonNull;
    use std::sync::atomic::{AtomicBool, Ordering};

    use futures_async_stream::for_await;
    use risingwave_common::metrics::LabelGuardedIntGauge;
    use risingwave_common::test_prelude::DataChunkTestExt;
    use risingwave_pb::data::data_type::TypeName;
    use risingwave_pb::data::PbDataType;
    use risingwave_pb::expr::agg_call::Type;
    use risingwave_pb::expr::{AggCall, InputRef};

    use super::*;
    use crate::executor::test_utils::{diff_executor_output, MockExecutor};

    const CHUNK_SIZE: usize = 1024;

    #[tokio::test]
    async fn execute_int32_grouped() {
        let parent_mem = MemoryContext::root(LabelGuardedIntGauge::<4>::test_int_gauge(), u64::MAX);
        {
            let src_exec = Box::new(MockExecutor::with_chunk(
                DataChunk::from_pretty(
                    "i i i
                 0 1 1
                 1 1 1
                 0 0 1
                 1 1 2
                 1 0 1
                 0 0 2
                 1 1 3
                 0 1 2",
                ),
                Schema::new(vec![
                    Field::unnamed(DataType::Int32),
                    Field::unnamed(DataType::Int32),
                    Field::unnamed(DataType::Int64),
                ]),
            ));

            let agg_call = AggCall {
                r#type: Type::Sum as i32,
                args: vec![InputRef {
                    index: 2,
                    r#type: Some(PbDataType {
                        type_name: TypeName::Int32 as i32,
                        ..Default::default()
                    }),
                }],
                return_type: Some(PbDataType {
                    type_name: TypeName::Int64 as i32,
                    ..Default::default()
                }),
                distinct: false,
                order_by: vec![],
                filter: None,
                direct_args: vec![],
                udf: None,
            };

            let agg_prost = HashAggNode {
                group_key: vec![0, 1],
                agg_calls: vec![agg_call],
            };

            let mem_context = MemoryContext::new(
                Some(parent_mem.clone()),
                LabelGuardedIntGauge::<4>::test_int_gauge(),
            );
            let actual_exec = HashAggExecutorBuilder::deserialize(
                &agg_prost,
                src_exec,
                TaskId::default(),
                "HashAggExecutor".to_string(),
                CHUNK_SIZE,
                mem_context.clone(),
                false,
                ShutdownToken::empty(),
            )
            .unwrap();

            // TODO: currently the order is fixed unless the hasher is changed
            let expect_exec = Box::new(MockExecutor::with_chunk(
                DataChunk::from_pretty(
                    "i i I
                 1 0 1
                 0 0 3
                 0 1 3
                 1 1 6",
                ),
                Schema::new(vec![
                    Field::unnamed(DataType::Int32),
                    Field::unnamed(DataType::Int32),
                    Field::unnamed(DataType::Int64),
                ]),
            ));
            diff_executor_output(actual_exec, expect_exec).await;

            // check estimated memory usage = 4 groups x state size
            assert_eq!(mem_context.get_bytes_used() as usize, 4 * 24);
        }

        // Ensure that agg memory counter has been dropped.
        assert_eq!(0, parent_mem.get_bytes_used());
    }

    #[tokio::test]
    async fn execute_count_star() {
        let src_exec = MockExecutor::with_chunk(
            DataChunk::from_pretty(
                "i
                 0
                 1
                 0
                 1
                 1
                 0
                 1
                 0",
            ),
            Schema::new(vec![Field::unnamed(DataType::Int32)]),
        );

        let agg_call = AggCall {
            r#type: Type::Count as i32,
            args: vec![],
            return_type: Some(PbDataType {
                type_name: TypeName::Int64 as i32,
                ..Default::default()
            }),
            distinct: false,
            order_by: vec![],
            filter: None,
            direct_args: vec![],
            udf: None,
        };

        let agg_prost = HashAggNode {
            group_key: vec![],
            agg_calls: vec![agg_call],
        };

        let actual_exec = HashAggExecutorBuilder::deserialize(
            &agg_prost,
            Box::new(src_exec),
            TaskId::default(),
            "HashAggExecutor".to_string(),
            CHUNK_SIZE,
            MemoryContext::none(),
            false,
            ShutdownToken::empty(),
        )
        .unwrap();

        let expect_exec = MockExecutor::with_chunk(
            DataChunk::from_pretty(
                "I
                 8",
            ),
            Schema::new(vec![Field::unnamed(DataType::Int64)]),
        );
        diff_executor_output(actual_exec, Box::new(expect_exec)).await;
    }

    /// A test to verify that `HashMap` may leak memory counter when using `into_iter`.
    #[test]
    #[should_panic] // TODO(MrCroxx): This bug is fixed and the test should panic. Remove the test and fix the related code later.
    fn test_hashmap_into_iter_bug() {
        let dropped: Arc<AtomicBool> = Arc::new(AtomicBool::new(false));

        {
            struct MyAllocInner {
                drop_flag: Arc<AtomicBool>,
            }

            #[derive(Clone)]
            struct MyAlloc {
                inner: Arc<MyAllocInner>,
            }

            impl Drop for MyAllocInner {
                fn drop(&mut self) {
                    println!("MyAlloc freed.");
                    self.drop_flag.store(true, Ordering::SeqCst);
                }
            }

            unsafe impl Allocator for MyAlloc {
                fn allocate(
                    &self,
                    layout: Layout,
                ) -> std::result::Result<NonNull<[u8]>, AllocError> {
                    let g = Global;
                    g.allocate(layout)
                }

                unsafe fn deallocate(&self, ptr: NonNull<u8>, layout: Layout) {
                    let g = Global;
                    g.deallocate(ptr, layout)
                }
            }

            let mut map = hashbrown::HashMap::with_capacity_in(
                10,
                MyAlloc {
                    inner: Arc::new(MyAllocInner {
                        drop_flag: dropped.clone(),
                    }),
                },
            );
            for i in 0..10 {
                map.entry(i).or_insert_with(|| "i".to_string());
            }

            for (k, v) in map {
                println!("{}, {}", k, v);
            }
        }

        assert!(!dropped.load(Ordering::SeqCst));
    }

    #[tokio::test]
    async fn test_shutdown() {
        let src_exec = MockExecutor::with_chunk(
            DataChunk::from_pretty(
                "i i i
                 0 1 1",
            ),
            Schema::new(vec![Field::unnamed(DataType::Int32); 3]),
        );

        let agg_call = AggCall {
            r#type: Type::Sum as i32,
            args: vec![InputRef {
                index: 2,
                r#type: Some(PbDataType {
                    type_name: TypeName::Int32 as i32,
                    ..Default::default()
                }),
            }],
            return_type: Some(PbDataType {
                type_name: TypeName::Int64 as i32,
                ..Default::default()
            }),
            distinct: false,
            order_by: vec![],
            filter: None,
            direct_args: vec![],
            udf: None,
        };

        let agg_prost = HashAggNode {
            group_key: vec![0, 1],
            agg_calls: vec![agg_call],
        };

        let (shutdown_tx, shutdown_rx) = ShutdownToken::new();
        let actual_exec = HashAggExecutorBuilder::deserialize(
            &agg_prost,
            Box::new(src_exec),
            TaskId::default(),
            "HashAggExecutor".to_string(),
            CHUNK_SIZE,
            MemoryContext::none(),
            false,
            shutdown_rx,
        )
        .unwrap();

        shutdown_tx.cancel();

        #[for_await]
        for data in actual_exec.execute() {
            assert!(data.is_err());
            break;
        }
    }
}<|MERGE_RESOLUTION|>--- conflicted
+++ resolved
@@ -15,19 +15,13 @@
 use std::hash::BuildHasher;
 use std::marker::PhantomData;
 use std::sync::Arc;
-<<<<<<< HEAD
 use std::time::Instant;
-=======
->>>>>>> 05e2cb3a
 
 use anyhow::anyhow;
 use bytes::Bytes;
 use futures_async_stream::try_stream;
 use futures_util::AsyncReadExt;
-<<<<<<< HEAD
-=======
 use hashbrown::hash_map::Entry;
->>>>>>> 05e2cb3a
 use itertools::Itertools;
 use prost::Message;
 use risingwave_common::array::{DataChunk, StreamChunk};
@@ -44,11 +38,8 @@
 use risingwave_pb::batch_plan::plan_node::NodeBody;
 use risingwave_pb::batch_plan::HashAggNode;
 use risingwave_pb::data::DataChunk as PbDataChunk;
-<<<<<<< HEAD
 use tokio::sync::mpsc::{channel, Receiver, Sender};
 use tokio::task::JoinHandle;
-=======
->>>>>>> 05e2cb3a
 use twox_hash::XxHash64;
 
 use crate::error::{BatchError, Result};
@@ -73,7 +64,6 @@
             self.group_key_types,
             self.schema,
             self.child,
-            None,
             self.identity,
             self.chunk_size,
             self.mem_context,
@@ -206,11 +196,8 @@
 }
 
 impl<K> HashAggExecutor<K> {
-    #[allow(clippy::too_many_arguments)]
     pub fn new(
         aggs: Arc<Vec<BoxedAggregateFunction>>,
-<<<<<<< HEAD
-=======
         group_key_columns: Vec<usize>,
         group_key_types: Vec<DataType>,
         schema: Schema,
@@ -239,7 +226,6 @@
     #[allow(clippy::too_many_arguments)]
     fn new_with_init_agg_state(
         aggs: Arc<Vec<BoxedAggregateFunction>>,
->>>>>>> 05e2cb3a
         group_key_columns: Vec<usize>,
         group_key_types: Vec<DataType>,
         schema: Schema,
@@ -293,12 +279,8 @@
     }
 }
 
-<<<<<<< HEAD
-const DEFAULT_SPILL_CHUNK_SIZE: usize = 1024;
 const DEFAULT_IO_CHANNEL_SIZE: usize = 8;
 
-=======
->>>>>>> 05e2cb3a
 /// `AggSpillManager` is used to manage how to write spill data file and read them back.
 /// The spill data first need to be partitioned. Each partition contains 2 files: `agg_state_file` and `input_chunks_file`.
 /// The spill file consume a data chunk and serialize the chunk into a protobuf bytes.
@@ -316,7 +298,6 @@
 pub struct AggSpillManager {
     op: SpillOp,
     partition_num: usize,
-<<<<<<< HEAD
     agg_state_chunk_builders: Vec<DataChunkBuilder>,
     input_chunk_builders: Vec<DataChunkBuilder>,
     agg_state_writer_txs: Vec<Sender<DataChunk>>,
@@ -324,14 +305,6 @@
     join_handles: Vec<JoinHandle<opendal::Result<()>>>,
     agg_state_readers: Vec<opendal::Reader>,
     input_readers: Vec<opendal::Reader>,
-=======
-    agg_state_writers: Vec<opendal::Writer>,
-    agg_state_readers: Vec<opendal::Reader>,
-    agg_state_chunk_builder: Vec<DataChunkBuilder>,
-    input_writers: Vec<opendal::Writer>,
-    input_readers: Vec<opendal::Reader>,
-    input_chunk_builders: Vec<DataChunkBuilder>,
->>>>>>> 05e2cb3a
     spill_build_hasher: SpillBuildHasher,
     group_key_types: Vec<DataType>,
     child_data_types: Vec<DataType>,
@@ -340,11 +313,7 @@
 }
 
 impl AggSpillManager {
-<<<<<<< HEAD
-    pub fn new(
-=======
     fn new(
->>>>>>> 05e2cb3a
         agg_identity: &String,
         partition_num: usize,
         group_key_types: Vec<DataType>,
@@ -355,7 +324,6 @@
         let suffix_uuid = uuid::Uuid::new_v4();
         let dir = format!("/{}-{}/", agg_identity, suffix_uuid);
         let op = SpillOp::create(dir)?;
-<<<<<<< HEAD
         let agg_state_writer_txs = Vec::with_capacity(partition_num);
         let agg_state_chunk_builders = Vec::with_capacity(partition_num);
         let input_chunk_builders = Vec::with_capacity(partition_num);
@@ -363,20 +331,11 @@
         let input_writer_txs = Vec::with_capacity(partition_num);
         let agg_state_readers = Vec::with_capacity(partition_num);
         let input_readers = Vec::with_capacity(partition_num);
-=======
-        let agg_state_writers = Vec::with_capacity(partition_num);
-        let agg_state_readers = Vec::with_capacity(partition_num);
-        let agg_state_chunk_builder = Vec::with_capacity(partition_num);
-        let input_writers = Vec::with_capacity(partition_num);
-        let input_readers = Vec::with_capacity(partition_num);
-        let input_chunk_builders = Vec::with_capacity(partition_num);
->>>>>>> 05e2cb3a
         // Use uuid to generate an unique hasher so that when recursive spilling happens they would use a different hasher to avoid data skew.
         let spill_build_hasher = SpillBuildHasher(suffix_uuid.as_u64_pair().1);
         Ok(Self {
             op,
             partition_num,
-<<<<<<< HEAD
             agg_state_chunk_builders,
             input_chunk_builders,
             agg_state_writer_txs,
@@ -384,14 +343,6 @@
             join_handles,
             agg_state_readers,
             input_readers,
-=======
-            agg_state_writers,
-            agg_state_readers,
-            agg_state_chunk_builder,
-            input_writers,
-            input_readers,
-            input_chunk_builders,
->>>>>>> 05e2cb3a
             spill_build_hasher,
             group_key_types,
             child_data_types,
@@ -400,8 +351,7 @@
         })
     }
 
-<<<<<<< HEAD
-    pub async fn init_writers(&mut self) -> Result<()> {
+    async fn init_writers(&mut self) -> Result<()> {
         let writer_task = |mut writer: opendal::Writer, mut rx: Receiver<DataChunk>| async move {
             while let Some(chunk) = rx.recv().await {
                 let chunk_pb: PbDataChunk = chunk.to_protobuf();
@@ -417,25 +367,9 @@
         for i in 0..self.partition_num {
             let agg_state_partition_file_name = format!("agg-state-p{}", i);
             let agg_state_writer = self.op.writer_with(&agg_state_partition_file_name).await?;
-            let (tx,rx) = channel(DEFAULT_IO_CHANNEL_SIZE);
+            let (tx, rx) = channel(DEFAULT_IO_CHANNEL_SIZE);
             self.agg_state_writer_txs.push(tx);
             self.agg_state_chunk_builders.push(DataChunkBuilder::new(
-=======
-    async fn init_writers(&mut self) -> Result<()> {
-        for i in 0..self.partition_num {
-            let agg_state_partition_file_name = format!("agg-state-p{}", i);
-            let w = self.op.writer_with(&agg_state_partition_file_name).await?;
-            self.agg_state_writers.push(w);
-
-            let partition_file_name = format!("input-chunks-p{}", i);
-            let w = self.op.writer_with(&partition_file_name).await?;
-            self.input_writers.push(w);
-            self.input_chunk_builders.push(DataChunkBuilder::new(
-                self.child_data_types.clone(),
-                self.spill_chunk_size,
-            ));
-            self.agg_state_chunk_builder.push(DataChunkBuilder::new(
->>>>>>> 05e2cb3a
                 self.group_key_types
                     .iter()
                     .cloned()
@@ -443,7 +377,6 @@
                     .collect(),
                 self.spill_chunk_size,
             ));
-<<<<<<< HEAD
             let join_handle = tokio::task::spawn(writer_task(agg_state_writer, rx));
             self.join_handles.push(join_handle);
 
@@ -457,43 +390,22 @@
             ));
             let join_handle = tokio::task::spawn(writer_task(input_writer, rx));
             self.join_handles.push(join_handle);
-=======
->>>>>>> 05e2cb3a
         }
         Ok(())
     }
 
-<<<<<<< HEAD
-    pub async fn write_agg_state_row(&mut self, row: impl Row, hash_code: u64) -> Result<()> {
+    async fn write_agg_state_row(&mut self, row: impl Row, hash_code: u64) -> Result<()> {
         let partition = hash_code as usize % self.partition_num;
         if let Some(output_chunk) = self.agg_state_chunk_builders[partition].append_one_row(row) {
             self.agg_state_writer_txs[partition]
                 .send(output_chunk)
                 .await
                 .map_err(|e| anyhow!(e).context("failed to write agg state chunk"))?;
-=======
-    async fn write_agg_state_row(&mut self, row: impl Row, hash_code: u64) -> Result<()> {
-        let partition = hash_code as usize % self.partition_num;
-        if let Some(output_chunk) = self.agg_state_chunk_builder[partition].append_one_row(row) {
-            let chunk_pb: PbDataChunk = output_chunk.to_protobuf();
-            let buf = Message::encode_to_vec(&chunk_pb);
-            let len_bytes = Bytes::copy_from_slice(&(buf.len() as u32).to_le_bytes());
-            self.agg_state_writers[partition].write(len_bytes).await?;
-            self.agg_state_writers[partition].write(buf).await?;
->>>>>>> 05e2cb3a
         }
         Ok(())
     }
 
-<<<<<<< HEAD
-    pub async fn write_input_chunk(
-        &mut self,
-        chunk: DataChunk,
-        hash_codes: Vec<u64>,
-    ) -> Result<()> {
-=======
     async fn write_input_chunk(&mut self, chunk: DataChunk, hash_codes: Vec<u64>) -> Result<()> {
->>>>>>> 05e2cb3a
         let (columns, vis) = chunk.into_parts_v2();
         for partition in 0..self.partition_num {
             let new_vis = vis.clone()
@@ -504,25 +416,16 @@
                 );
             let new_chunk = DataChunk::from_parts(columns.clone(), new_vis);
             for output_chunk in self.input_chunk_builders[partition].append_chunk(new_chunk) {
-<<<<<<< HEAD
                 self.input_writer_txs[partition]
                     .send(output_chunk)
                     .await
                     .map_err(|e| anyhow!(e).context("failed to write input chunk"))?;
-=======
-                let chunk_pb: PbDataChunk = output_chunk.to_protobuf();
-                let buf = Message::encode_to_vec(&chunk_pb);
-                let len_bytes = Bytes::copy_from_slice(&(buf.len() as u32).to_le_bytes());
-                self.input_writers[partition].write(len_bytes).await?;
-                self.input_writers[partition].write(buf).await?;
->>>>>>> 05e2cb3a
             }
         }
         Ok(())
     }
 
-<<<<<<< HEAD
-    pub async fn close_writers(&mut self) -> Result<()> {
+    async fn close_writers(&mut self) -> Result<()> {
         for partition in 0..self.partition_num {
             if let Some(output_chunk) = self.agg_state_chunk_builders[partition].consume_all() {
                 self.agg_state_writer_txs[partition]
@@ -547,32 +450,6 @@
             join_handle
                 .await
                 .map_err(|err| anyhow!(err).context("Failed to join shutdown"))??;
-=======
-    async fn close_writers(&mut self) -> Result<()> {
-        for partition in 0..self.partition_num {
-            if let Some(output_chunk) = self.agg_state_chunk_builder[partition].consume_all() {
-                let chunk_pb: PbDataChunk = output_chunk.to_protobuf();
-                let buf = Message::encode_to_vec(&chunk_pb);
-                let len_bytes = Bytes::copy_from_slice(&(buf.len() as u32).to_le_bytes());
-                self.agg_state_writers[partition].write(len_bytes).await?;
-                self.agg_state_writers[partition].write(buf).await?;
-            }
-
-            if let Some(output_chunk) = self.input_chunk_builders[partition].consume_all() {
-                let chunk_pb: PbDataChunk = output_chunk.to_protobuf();
-                let buf = Message::encode_to_vec(&chunk_pb);
-                let len_bytes = Bytes::copy_from_slice(&(buf.len() as u32).to_le_bytes());
-                self.input_writers[partition].write(len_bytes).await?;
-                self.input_writers[partition].write(buf).await?;
-            }
-        }
-
-        for mut w in self.agg_state_writers.drain(..) {
-            w.close().await?;
-        }
-        for mut w in self.input_writers.drain(..) {
-            w.close().await?;
->>>>>>> 05e2cb3a
         }
         Ok(())
     }
@@ -725,19 +602,12 @@
                 self.group_key_types.clone(),
                 self.aggs.iter().map(|agg| agg.return_type()).collect(),
                 child_schema.data_types(),
-<<<<<<< HEAD
-                DEFAULT_SPILL_CHUNK_SIZE,
-            )?;
-            agg_spill_manager.init_writers().await?;
-
-            let start_time = Instant::now();
-
-=======
                 self.chunk_size,
             )?;
             agg_spill_manager.init_writers().await?;
 
->>>>>>> 05e2cb3a
+            let start_time = Instant::now();
+
             let mut memory_usage_diff = 0;
             // Spill agg states.
             for (key, states) in groups {
@@ -779,36 +649,19 @@
 
             agg_spill_manager.close_writers().await?;
 
-<<<<<<< HEAD
-            debug!("agg {} spill write time = {}ms", self.identity, start_time.elapsed().as_millis());
-
-=======
->>>>>>> 05e2cb3a
+            debug!(
+                "agg {} spill write time = {}ms",
+                self.identity,
+                start_time.elapsed().as_millis()
+            );
+
             // Process each partition one by one.
             for i in 0..agg_spill_manager.partition_num {
                 let agg_state_stream = agg_spill_manager.read_agg_state_partition(i).await?;
                 let input_stream = agg_spill_manager.read_input_partition(i).await?;
 
-<<<<<<< HEAD
                 let sub_hash_agg_identity = format!("{}-sub{}", self.identity.clone(), i);
 
-                let sub_hash_agg_executor: HashAggExecutor<K> = HashAggExecutor::new(
-                    self.aggs.clone(),
-                    self.group_key_columns.clone(),
-                    self.group_key_types.clone(),
-                    self.schema.clone(),
-                    Box::new(WrapStreamExecutor::new(child_schema.clone(), input_stream)),
-                    Some(Box::new(WrapStreamExecutor::new(
-                        self.schema.clone(),
-                        agg_state_stream,
-                    ))),
-                    sub_hash_agg_identity.clone(),
-                    self.chunk_size,
-                    self.mem_context.clone(),
-                    self.enable_spill,
-                    self.shutdown_rx.clone(),
-                );
-=======
                 let sub_hash_agg_executor: HashAggExecutor<K> =
                     HashAggExecutor::new_with_init_agg_state(
                         self.aggs.clone(),
@@ -820,24 +673,20 @@
                             self.schema.clone(),
                             agg_state_stream,
                         ))),
-                        format!("{}-sub{}", self.identity.clone(), i),
+                        sub_hash_agg_identity.clone(),
                         self.chunk_size,
                         self.mem_context.clone(),
                         self.enable_spill,
                         self.shutdown_rx.clone(),
                     );
->>>>>>> 05e2cb3a
 
                 debug!(
                     "create sub_hash_agg {} for hash_agg {} to spill",
                     sub_hash_agg_executor.identity, self.identity
                 );
 
-<<<<<<< HEAD
                 let start_time = Instant::now();
 
-=======
->>>>>>> 05e2cb3a
                 let sub_hash_agg_stream = Box::new(sub_hash_agg_executor).execute();
 
                 #[for_await]
@@ -845,11 +694,12 @@
                     let chunk = chunk?;
                     yield chunk;
                 }
-<<<<<<< HEAD
-
-                debug!("agg {} spill read time = {}ms", sub_hash_agg_identity, start_time.elapsed().as_millis());
-=======
->>>>>>> 05e2cb3a
+
+                debug!(
+                    "agg {} spill read time = {}ms",
+                    sub_hash_agg_identity,
+                    start_time.elapsed().as_millis()
+                );
 
                 // Clear files of the current partition.
                 agg_spill_manager.clear_partition(i).await?;
