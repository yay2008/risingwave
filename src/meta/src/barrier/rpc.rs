// Copyright 2024 RisingWave Labs
//
// Licensed under the Apache License, Version 2.0 (the "License");
// you may not use this file except in compliance with the License.
// You may obtain a copy of the License at
//
//     http://www.apache.org/licenses/LICENSE-2.0
//
// Unless required by applicable law or agreed to in writing, software
// distributed under the License is distributed on an "AS IS" BASIS,
// WITHOUT WARRANTIES OR CONDITIONS OF ANY KIND, either express or implied.
// See the License for the specific language governing permissions and
// limitations under the License.

use std::collections::{HashMap, HashSet};
use std::error::Error;
use std::future::Future;
use std::time::Duration;

use anyhow::anyhow;
use fail::fail_point;
use futures::future::try_join_all;
use futures::stream::{BoxStream, FuturesUnordered};
use futures::{pin_mut, FutureExt, StreamExt};
use itertools::Itertools;
use risingwave_common::catalog::TableId;
use risingwave_common::hash::ActorId;
use risingwave_common::util::tracing::TracingContext;
use risingwave_pb::common::{ActorInfo, WorkerNode};
use risingwave_pb::stream_plan::barrier_mutation::Mutation;
use risingwave_pb::stream_plan::{Barrier, BarrierMutation};
use risingwave_pb::stream_service::streaming_control_stream_request::RemovePartialGraphRequest;
use risingwave_pb::stream_service::{
    streaming_control_stream_request, streaming_control_stream_response, BarrierCompleteResponse,
    BroadcastActorInfoTableRequest, BuildActorInfo, BuildActorsRequest, DropActorsRequest,
    InjectBarrierRequest, StreamingControlStreamRequest, StreamingControlStreamResponse,
    UpdateActorsRequest,
};
use risingwave_rpc_client::error::RpcError;
use risingwave_rpc_client::StreamClient;
use rw_futures_util::pending_on_none;
use thiserror_ext::AsReport;
use tokio::sync::mpsc::UnboundedSender;
use tokio::time::{sleep, timeout};
use tokio_retry::strategy::ExponentialBackoff;
use tracing::{error, info, warn};
use uuid::Uuid;

use super::command::CommandContext;
<<<<<<< HEAD
use super::{BarrierKind, GlobalBarrierManagerContext, TracedEpoch};
use crate::manager::{InflightGraphInfo, MetaSrvEnv, WorkerId};
=======
use super::GlobalBarrierManagerContext;
use crate::barrier::info::InflightGraphInfo;
use crate::manager::{MetaSrvEnv, WorkerId};
>>>>>>> 5c5dcca6
use crate::{MetaError, MetaResult};

const COLLECT_ERROR_TIMEOUT: Duration = Duration::from_secs(3);

struct ControlStreamNode {
    worker: WorkerNode,
    sender: UnboundedSender<StreamingControlStreamRequest>,
}

fn into_future(
    worker_id: WorkerId,
    stream: BoxStream<
        'static,
        risingwave_rpc_client::error::Result<StreamingControlStreamResponse>,
    >,
) -> ResponseStreamFuture {
    stream.into_future().map(move |(opt, stream)| {
        (
            worker_id,
            stream,
            opt.ok_or_else(|| anyhow!("end of stream").into())
                .and_then(|result| result.map_err(|e| e.into())),
        )
    })
}

type ResponseStreamFuture = impl Future<
        Output = (
            WorkerId,
            BoxStream<
                'static,
                risingwave_rpc_client::error::Result<StreamingControlStreamResponse>,
            >,
            MetaResult<StreamingControlStreamResponse>,
        ),
    > + 'static;

pub(super) struct ControlStreamManager {
    context: GlobalBarrierManagerContext,
    nodes: HashMap<WorkerId, ControlStreamNode>,
    response_streams: FuturesUnordered<ResponseStreamFuture>,
}

impl ControlStreamManager {
    pub(super) fn new(context: GlobalBarrierManagerContext) -> Self {
        Self {
            context,
            nodes: Default::default(),
            response_streams: FuturesUnordered::new(),
        }
    }

    pub(super) async fn add_worker(&mut self, node: WorkerNode) {
        if self.nodes.contains_key(&node.id) {
            warn!(id = node.id, host = ?node.host, "node already exists");
            return;
        }
        let prev_epoch = self
            .context
            .hummock_manager
            .latest_snapshot()
            .committed_epoch;
        let node_id = node.id;
        let node_host = node.host.clone().unwrap();
        let mut backoff = ExponentialBackoff::from_millis(100)
            .max_delay(Duration::from_secs(3))
            .factor(5);
        const MAX_RETRY: usize = 5;
        for i in 1..=MAX_RETRY {
            match self
                .context
                .new_control_stream_node(node.clone(), prev_epoch)
                .await
            {
                Ok((stream_node, response_stream)) => {
                    let _ = self.nodes.insert(node_id, stream_node);
                    self.response_streams
                        .push(into_future(node_id, response_stream));
                    info!(?node_host, "add control stream worker");
                    return;
                }
                Err(e) => {
                    // It may happen that the dns information of newly registered worker node
                    // has not been propagated to the meta node and cause error. Wait for a while and retry
                    let delay = backoff.next().unwrap();
                    error!(attempt = i, backoff_delay = ?delay, err = %e.as_report(), ?node_host, "fail to resolve worker node address");
                    sleep(delay).await;
                }
            }
        }
        error!(?node_host, "fail to create worker node after retry");
    }

    pub(super) async fn reset(
        &mut self,
        prev_epoch: u64,
        nodes: &HashMap<WorkerId, WorkerNode>,
    ) -> MetaResult<()> {
        let nodes = try_join_all(nodes.iter().map(|(worker_id, node)| async {
            let node = self
                .context
                .new_control_stream_node(node.clone(), prev_epoch)
                .await?;
            Result::<_, MetaError>::Ok((*worker_id, node))
        }))
        .await?;
        self.nodes.clear();
        self.response_streams.clear();
        for (worker_id, (node, response_stream)) in nodes {
            self.nodes.insert(worker_id, node);
            self.response_streams
                .push(into_future(worker_id, response_stream));
        }

        Ok(())
    }

    /// Clear all nodes and response streams in the manager.
    pub(super) fn clear(&mut self) {
        *self = Self::new(self.context.clone());
    }

    async fn next_response(
        &mut self,
    ) -> Option<(WorkerId, MetaResult<StreamingControlStreamResponse>)> {
        let (worker_id, response_stream, result) = self.response_streams.next().await?;

        match result.as_ref().map(|r| r.response.as_ref().unwrap()) {
            Ok(streaming_control_stream_response::Response::Shutdown(_)) | Err(_) => {
                // Do not add it back to the `response_streams` so that it will not be polled again.
            }
            _ => {
                self.response_streams
                    .push(into_future(worker_id, response_stream));
            }
        }

        Some((worker_id, result))
    }

    pub(super) async fn next_complete_barrier_response(
        &mut self,
    ) -> (WorkerId, MetaResult<BarrierCompleteResponse>) {
        use streaming_control_stream_response::Response;

        {
            let (worker_id, result) = pending_on_none(self.next_response()).await;
            let result = match result {
                Ok(resp) => match resp.response.unwrap() {
                    Response::CompleteBarrier(resp) => {
                        assert_eq!(worker_id, resp.worker_id);
                        Ok(resp)
                    }
                    Response::Shutdown(_) => {
                        Err(anyhow!("worker node {worker_id} is shutting down").into())
                    }
                    Response::Init(_) => {
                        // This arm should be unreachable.
                        Err(anyhow!("get unexpected init response").into())
                    }
                },
                Err(err) => Err(err),
            };
            if let Err(err) = &result {
                let node = self
                    .nodes
                    .remove(&worker_id)
                    .expect("should exist when get shutdown resp");
                warn!(node = ?node.worker, err = %err.as_report(), "get error from response stream");
            }
            (worker_id, result)
        }
    }

    pub(super) async fn collect_errors(
        &mut self,
        worker_id: WorkerId,
        first_err: MetaError,
    ) -> Vec<(WorkerId, MetaError)> {
        let mut errors = vec![(worker_id, first_err)];
        #[cfg(not(madsim))]
        {
            let _ = timeout(COLLECT_ERROR_TIMEOUT, async {
                while let Some((worker_id, result)) = self.next_response().await {
                    if let Err(e) = result {
                        errors.push((worker_id, e));
                    }
                }
            })
            .await;
        }
        tracing::debug!(?errors, "collected stream errors");
        errors
    }
}

impl ControlStreamManager {
    pub(super) fn inject_command_ctx_barrier(
        &mut self,
        command_ctx: &CommandContext,
        pre_applied_graph_info: &InflightGraphInfo,
        applied_graph_info: Option<&InflightGraphInfo>,
        actor_ids_to_pre_sync_mutation: HashMap<WorkerId, Vec<ActorId>>,
    ) -> MetaResult<HashSet<WorkerId>> {
        self.inject_barrier(
            None,
            &command_ctx.info.node_map,
            command_ctx.to_mutation(),
            (&command_ctx.curr_epoch, &command_ctx.prev_epoch),
            &command_ctx.kind,
            pre_applied_graph_info,
            applied_graph_info,
            actor_ids_to_pre_sync_mutation,
        )
    }

    pub(super) fn inject_barrier(
        &mut self,
        creating_table_id: Option<TableId>,
        node_map: &HashMap<WorkerId, WorkerNode>,
        mutation: Option<Mutation>,
        (curr_epoch, prev_epoch): (&TracedEpoch, &TracedEpoch),
        kind: &BarrierKind,
        pre_applied_graph_info: &InflightGraphInfo,
        applied_graph_info: Option<&InflightGraphInfo>,
        actor_ids_to_pre_sync_mutation: HashMap<WorkerId, Vec<ActorId>>,
    ) -> MetaResult<HashSet<WorkerId>> {
        fail_point!("inject_barrier_err", |_| risingwave_common::bail!(
            "inject_barrier_err"
        ));
<<<<<<< HEAD

        let partial_graph_id = creating_table_id
            .map(|table_id| {
                assert!(actor_ids_to_pre_sync_mutation.is_empty());
                table_id.table_id
            })
            .unwrap_or(u32::MAX);

        let mut node_need_collect = HashSet::new();
        node_map
=======
        let mutation = command_context.to_mutation();
        let mut node_need_collect = HashSet::new();

        for worker_id in pre_applied_graph_info.worker_ids() {
            if !command_context.node_map.contains_key(&worker_id) {
                return Err(anyhow!("worker id {} not exist", worker_id).into());
            }
        }

        command_context
            .node_map
>>>>>>> 5c5dcca6
            .iter()
            .map(|(node_id, worker_node)| {
                let actor_ids_to_send: Vec<_> =
                    pre_applied_graph_info.actor_ids_to_send(*node_id).collect();
                let actor_ids_to_collect: Vec<_> = pre_applied_graph_info
                    .actor_ids_to_collect(*node_id)
                    .collect();
                if actor_ids_to_collect.is_empty() {
                    // No need to send or collect barrier for this node.
                    assert!(actor_ids_to_send.is_empty());
                }
                let table_ids_to_sync = if let Some(graph_info) = applied_graph_info {
                    graph_info
                        .existing_table_ids()
                        .map(|table_id| table_id.table_id)
                        .collect()
                } else {
                    Default::default()
                };

                {
                    let Some(node) = self.nodes.get_mut(node_id) else {
                        if actor_ids_to_collect.is_empty() {
                            // Worker node get disconnected but has no actor to collect. Simply skip it.
                            return Ok(());
                        }
                        return Err(
                            anyhow!("unconnected worker node: {:?}", worker_node.host).into()
                        );
                    };
                    let mutation = mutation.clone();
                    let barrier = Barrier {
                        epoch: Some(risingwave_pb::data::Epoch {
                            curr: curr_epoch.value().0,
                            prev: prev_epoch.value().0,
                        }),
                        mutation: mutation.clone().map(|_| BarrierMutation { mutation }),
                        tracing_context: TracingContext::from_span(curr_epoch.span()).to_protobuf(),
                        kind: kind.to_protobuf() as i32,
                        passed_actors: vec![],
                    };

                    node.sender
                        .send(StreamingControlStreamRequest {
                            request: Some(
                                streaming_control_stream_request::Request::InjectBarrier(
                                    InjectBarrierRequest {
                                        request_id: StreamRpcManager::new_request_id(),
                                        barrier: Some(barrier),
                                        actor_ids_to_send,
                                        actor_ids_to_collect,
                                        table_ids_to_sync,
                                        partial_graph_id,
                                        actor_ids_to_pre_sync_barrier_mutation:
                                            actor_ids_to_pre_sync_mutation
                                                .get(node_id)
                                                .into_iter()
                                                .flatten()
                                                .cloned()
                                                .collect(),
                                    },
                                ),
                            ),
                        })
                        .map_err(|_| {
                            MetaError::from(anyhow!(
                                "failed to send request to {} {:?}",
                                node.worker.id,
                                node.worker.host
                            ))
                        })?;

                    node_need_collect.insert(*node_id);
                    Result::<_, MetaError>::Ok(())
                }
            })
            .try_collect()
            .inspect_err(|e| {
                // Record failure in event log.
                use risingwave_pb::meta::event_log;
                let event = event_log::EventInjectBarrierFail {
                    prev_epoch: prev_epoch.value().0,
                    cur_epoch: curr_epoch.value().0,
                    error: e.to_report_string(),
                };
                self.context
                    .env
                    .event_log_manager_ref()
                    .add_event_logs(vec![event_log::Event::InjectBarrierFail(event)]);
            })?;
        Ok(node_need_collect)
    }

    pub(super) fn remove_partial_graph(&mut self, partial_graph_ids: Vec<u32>) {
        self.nodes.retain(|_, node| {
            if node
                .sender
                .send(StreamingControlStreamRequest {
                    request: Some(
                        streaming_control_stream_request::Request::RemovePartialGraph(
                            RemovePartialGraphRequest { partial_graph_ids: partial_graph_ids.clone() },
                        ),
                    ),
                })
                .is_ok()
            {
                true
            } else {
                warn!(id = node.worker.id, host = ?node.worker.host, ?partial_graph_ids, "fail to remove_partial_graph request, node removed");
                false
            }
        })
    }
}

impl GlobalBarrierManagerContext {
    async fn new_control_stream_node(
        &self,
        node: WorkerNode,
        prev_epoch: u64,
    ) -> MetaResult<(
        ControlStreamNode,
        BoxStream<'static, risingwave_rpc_client::error::Result<StreamingControlStreamResponse>>,
    )> {
        let handle = self
            .env
            .stream_client_pool()
            .get(&node)
            .await?
            .start_streaming_control(prev_epoch)
            .await?;
        Ok((
            ControlStreamNode {
                worker: node.clone(),
                sender: handle.request_sender,
            },
            handle.response_stream,
        ))
    }

    /// Send barrier-complete-rpc and wait for responses from all CNs
    pub(super) fn report_collect_failure(
        &self,
        command_context: &CommandContext,
        error: &MetaError,
    ) {
        // Record failure in event log.
        use risingwave_pb::meta::event_log;
        let event = event_log::EventCollectBarrierFail {
            prev_epoch: command_context.prev_epoch.value().0,
            cur_epoch: command_context.curr_epoch.value().0,
            error: error.to_report_string(),
        };
        self.env
            .event_log_manager_ref()
            .add_event_logs(vec![event_log::Event::CollectBarrierFail(event)]);
    }
}

#[derive(Clone)]
pub struct StreamRpcManager {
    env: MetaSrvEnv,
}

impl StreamRpcManager {
    pub fn new(env: MetaSrvEnv) -> Self {
        Self { env }
    }

    async fn make_request<REQ, RSP, Fut: Future<Output = Result<RSP, RpcError>> + 'static>(
        &self,
        request: impl Iterator<Item = (&WorkerNode, REQ)>,
        f: impl Fn(StreamClient, REQ) -> Fut,
    ) -> MetaResult<Vec<RSP>> {
        let pool = self.env.stream_client_pool();
        let f = &f;
        let iters = request.map(|(node, input)| async move {
            let client = pool.get(node).await.map_err(|e| (node.id, e))?;
            f(client, input).await.map_err(|e| (node.id, e))
        });
        let result = try_join_all_with_error_timeout(iters, COLLECT_ERROR_TIMEOUT).await;
        result.map_err(|results_err| merge_node_rpc_errors("merged RPC Error", results_err))
    }

    fn new_request_id() -> String {
        Uuid::new_v4().to_string()
    }

    pub async fn build_actors(
        &self,
        node_map: &HashMap<WorkerId, WorkerNode>,
        node_actors: impl Iterator<Item = (WorkerId, Vec<ActorId>)>,
    ) -> MetaResult<()> {
        self.make_request(
            node_actors.map(|(worker_id, actors)| (node_map.get(&worker_id).unwrap(), actors)),
            |client, actors| async move {
                let request_id = Self::new_request_id();
                tracing::debug!(request_id = request_id.as_str(), actors = ?actors, "build actors");
                client
                    .build_actors(BuildActorsRequest {
                        request_id,
                        actor_id: actors,
                    })
                    .await
            },
        )
        .await?;
        Ok(())
    }

    /// Broadcast and update actor info in CN.
    /// `node_actors_to_create` must be a subset of `broadcast_worker_ids`.
    pub async fn broadcast_update_actor_info(
        &self,
        worker_nodes: &HashMap<WorkerId, WorkerNode>,
        broadcast_worker_ids: impl Iterator<Item = WorkerId>,
        actor_infos_to_broadcast: impl Iterator<Item = ActorInfo>,
        node_actors_to_create: impl Iterator<Item = (WorkerId, Vec<BuildActorInfo>)>,
    ) -> MetaResult<()> {
        let actor_infos = actor_infos_to_broadcast.collect_vec();
        let mut node_actors_to_create = node_actors_to_create.collect::<HashMap<_, _>>();
        self.make_request(
            broadcast_worker_ids
                .map(|worker_id| {
                    let node = worker_nodes.get(&worker_id).unwrap();
                    let actors = node_actors_to_create.remove(&worker_id);
                    (node, actors)
                }),
            |client, actors| {
                let info = actor_infos.clone();
                async move {
                    client
                        .broadcast_actor_info_table(BroadcastActorInfoTableRequest { info })
                        .await?;
                    if let Some(actors) = actors {
                        let request_id = Self::new_request_id();
                        let actor_ids = actors.iter().map(|actor| actor.actor.as_ref().unwrap().actor_id).collect_vec();
                        tracing::debug!(request_id = request_id.as_str(), actors = ?actor_ids, "update actors");
                        client
                            .update_actors(UpdateActorsRequest { request_id, actors })
                            .await?;
                    }
                    Ok(())
                }
            },
        )
        .await?;
        assert!(
            node_actors_to_create.is_empty(),
            "remaining uncreated actors: {:?}",
            node_actors_to_create
        );
        Ok(())
    }

    pub async fn drop_actors(
        &self,
        node_map: &HashMap<WorkerId, WorkerNode>,
        node_actors: impl Iterator<Item = (WorkerId, Vec<ActorId>)>,
    ) -> MetaResult<()> {
        self.make_request(
            node_actors
                .map(|(worker_id, actor_ids)| (node_map.get(&worker_id).unwrap(), actor_ids)),
            |client, actor_ids| async move {
                client
                    .drop_actors(DropActorsRequest {
                        request_id: Self::new_request_id(),
                        actor_ids,
                    })
                    .await
            },
        )
        .await?;
        Ok(())
    }
}

/// This function is similar to `try_join_all`, but it attempts to collect as many error as possible within `error_timeout`.
async fn try_join_all_with_error_timeout<I, RSP, E, F>(
    iters: I,
    error_timeout: Duration,
) -> Result<Vec<RSP>, Vec<E>>
where
    I: IntoIterator<Item = F>,
    F: Future<Output = Result<RSP, E>>,
{
    let stream = FuturesUnordered::from_iter(iters);
    pin_mut!(stream);
    let mut results_ok = vec![];
    let mut results_err = vec![];
    while let Some(result) = stream.next().await {
        match result {
            Ok(rsp) => {
                results_ok.push(rsp);
            }
            Err(err) => {
                results_err.push(err);
                break;
            }
        }
    }
    if results_err.is_empty() {
        return Ok(results_ok);
    }
    let _ = timeout(error_timeout, async {
        while let Some(result) = stream.next().await {
            if let Err(err) = result {
                results_err.push(err);
            }
        }
    })
    .await;
    Err(results_err)
}

pub(super) fn merge_node_rpc_errors<E: Error + Send + Sync + 'static>(
    message: &str,
    errors: impl IntoIterator<Item = (WorkerId, E)>,
) -> MetaError {
    use std::error::request_value;
    use std::fmt::Write;

    use risingwave_common::error::tonic::extra::Score;

    let errors = errors.into_iter().collect_vec();

    if errors.is_empty() {
        return anyhow!(message.to_owned()).into();
    }

    // Create the error from the single error.
    let single_error = |(worker_id, e)| {
        anyhow::Error::from(e)
            .context(format!("{message}, in worker node {worker_id}"))
            .into()
    };

    if errors.len() == 1 {
        return single_error(errors.into_iter().next().unwrap());
    }

    // Find the error with the highest score.
    let max_score = errors
        .iter()
        .filter_map(|(_, e)| request_value::<Score>(e))
        .max();

    if let Some(max_score) = max_score {
        let mut errors = errors;
        let max_scored = errors
            .extract_if(|(_, e)| request_value::<Score>(e) == Some(max_score))
            .next()
            .unwrap();

        return single_error(max_scored);
    }

    // The errors do not have scores, so simply concatenate them.
    let concat: String = errors
        .into_iter()
        .fold(format!("{message}: "), |mut s, (w, e)| {
            write!(&mut s, " in worker node {}, {};", w, e.as_report()).unwrap();
            s
        });
    anyhow!(concat).into()
}<|MERGE_RESOLUTION|>--- conflicted
+++ resolved
@@ -47,14 +47,9 @@
 use uuid::Uuid;
 
 use super::command::CommandContext;
-<<<<<<< HEAD
 use super::{BarrierKind, GlobalBarrierManagerContext, TracedEpoch};
-use crate::manager::{InflightGraphInfo, MetaSrvEnv, WorkerId};
-=======
-use super::GlobalBarrierManagerContext;
 use crate::barrier::info::InflightGraphInfo;
 use crate::manager::{MetaSrvEnv, WorkerId};
->>>>>>> 5c5dcca6
 use crate::{MetaError, MetaResult};
 
 const COLLECT_ERROR_TIMEOUT: Duration = Duration::from_secs(3);
@@ -261,7 +256,7 @@
     ) -> MetaResult<HashSet<WorkerId>> {
         self.inject_barrier(
             None,
-            &command_ctx.info.node_map,
+            &command_ctx.node_map,
             command_ctx.to_mutation(),
             (&command_ctx.curr_epoch, &command_ctx.prev_epoch),
             &command_ctx.kind,
@@ -285,7 +280,6 @@
         fail_point!("inject_barrier_err", |_| risingwave_common::bail!(
             "inject_barrier_err"
         ));
-<<<<<<< HEAD
 
         let partial_graph_id = creating_table_id
             .map(|table_id| {
@@ -294,21 +288,15 @@
             })
             .unwrap_or(u32::MAX);
 
+        for worker_id in pre_applied_graph_info.worker_ids() {
+            if !node_map.contains_key(&worker_id) {
+                return Err(anyhow!("worker id {} not exist", worker_id).into());
+            }
+        }
+
         let mut node_need_collect = HashSet::new();
+
         node_map
-=======
-        let mutation = command_context.to_mutation();
-        let mut node_need_collect = HashSet::new();
-
-        for worker_id in pre_applied_graph_info.worker_ids() {
-            if !command_context.node_map.contains_key(&worker_id) {
-                return Err(anyhow!("worker id {} not exist", worker_id).into());
-            }
-        }
-
-        command_context
-            .node_map
->>>>>>> 5c5dcca6
             .iter()
             .map(|(node_id, worker_node)| {
                 let actor_ids_to_send: Vec<_> =
