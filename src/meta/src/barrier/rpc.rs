// Copyright 2024 RisingWave Labs
//
// Licensed under the Apache License, Version 2.0 (the "License");
// you may not use this file except in compliance with the License.
// You may obtain a copy of the License at
//
//     http://www.apache.org/licenses/LICENSE-2.0
//
// Unless required by applicable law or agreed to in writing, software
// distributed under the License is distributed on an "AS IS" BASIS,
// WITHOUT WARRANTIES OR CONDITIONS OF ANY KIND, either express or implied.
// See the License for the specific language governing permissions and
// limitations under the License.

use std::collections::{HashMap, HashSet};
use std::error::Error;
use std::future::Future;
use std::time::Duration;

use anyhow::anyhow;
use fail::fail_point;
use futures::future::try_join_all;
use futures::stream::{BoxStream, FuturesUnordered};
use futures::{pin_mut, FutureExt, StreamExt};
use itertools::Itertools;
use risingwave_common::hash::ActorId;
use risingwave_common::util::tracing::TracingContext;
use risingwave_hummock_sdk::HummockVersionId;
use risingwave_pb::common::{ActorInfo, WorkerNode};
use risingwave_pb::stream_plan::{Barrier, BarrierMutation};
use risingwave_pb::stream_service::{
    streaming_control_stream_request, streaming_control_stream_response, BarrierCompleteResponse,
    BroadcastActorInfoTableRequest, BuildActorInfo, BuildActorsRequest, DropActorsRequest,
    InjectBarrierRequest, StreamingControlStreamRequest, StreamingControlStreamResponse,
    UpdateActorsRequest,
};
use risingwave_rpc_client::error::RpcError;
use risingwave_rpc_client::StreamClient;
use rw_futures_util::pending_on_none;
use thiserror_ext::AsReport;
use tokio::sync::mpsc::UnboundedSender;
use tokio::time::{sleep, timeout};
use tokio_retry::strategy::ExponentialBackoff;
use tracing::{error, info, warn};
use uuid::Uuid;

use super::command::CommandContext;
use super::GlobalBarrierManagerContext;
use crate::barrier::info::InflightGraphInfo;
use crate::manager::{MetaSrvEnv, WorkerId};
use crate::{MetaError, MetaResult};

const COLLECT_ERROR_TIMEOUT: Duration = Duration::from_secs(3);

struct ControlStreamNode {
    worker: WorkerNode,
    sender: UnboundedSender<StreamingControlStreamRequest>,
}

fn into_future(
    worker_id: WorkerId,
    stream: BoxStream<
        'static,
        risingwave_rpc_client::error::Result<StreamingControlStreamResponse>,
    >,
) -> ResponseStreamFuture {
    stream.into_future().map(move |(opt, stream)| {
        (
            worker_id,
            stream,
            opt.ok_or_else(|| anyhow!("end of stream").into())
                .and_then(|result| result.map_err(|e| e.into())),
        )
    })
}

type ResponseStreamFuture = impl Future<
        Output = (
            WorkerId,
            BoxStream<
                'static,
                risingwave_rpc_client::error::Result<StreamingControlStreamResponse>,
            >,
            MetaResult<StreamingControlStreamResponse>,
        ),
    > + 'static;

pub(super) struct ControlStreamManager {
    context: GlobalBarrierManagerContext,
    nodes: HashMap<WorkerId, ControlStreamNode>,
    response_streams: FuturesUnordered<ResponseStreamFuture>,
}

impl ControlStreamManager {
    pub(super) fn new(context: GlobalBarrierManagerContext) -> Self {
        Self {
            context,
            nodes: Default::default(),
            response_streams: FuturesUnordered::new(),
        }
    }

    pub(super) async fn add_worker(&mut self, node: WorkerNode) {
        if self.nodes.contains_key(&node.id) {
            warn!(id = node.id, host = ?node.host, "node already exists");
            return;
        }
<<<<<<< HEAD
        let version_id = self.context.hummock_manager.get_current_version().await.id;
=======
        let version_id = self
            .context
            .hummock_manager
            .on_current_version(|version| version.id)
            .await;
>>>>>>> 08779262
        let node_id = node.id;
        let node_host = node.host.clone().unwrap();
        let mut backoff = ExponentialBackoff::from_millis(100)
            .max_delay(Duration::from_secs(3))
            .factor(5);
        const MAX_RETRY: usize = 5;
        for i in 1..=MAX_RETRY {
            match self
                .context
                .new_control_stream_node(node.clone(), version_id)
                .await
            {
                Ok((stream_node, response_stream)) => {
                    let _ = self.nodes.insert(node_id, stream_node);
                    self.response_streams
                        .push(into_future(node_id, response_stream));
                    info!(?node_host, "add control stream worker");
                    return;
                }
                Err(e) => {
                    // It may happen that the dns information of newly registered worker node
                    // has not been propagated to the meta node and cause error. Wait for a while and retry
                    let delay = backoff.next().unwrap();
                    error!(attempt = i, backoff_delay = ?delay, err = %e.as_report(), ?node_host, "fail to resolve worker node address");
                    sleep(delay).await;
                }
            }
        }
        error!(?node_host, "fail to create worker node after retry");
    }

    pub(super) async fn reset(
        &mut self,
        version_id: HummockVersionId,
        nodes: &HashMap<WorkerId, WorkerNode>,
    ) -> MetaResult<()> {
        let nodes = try_join_all(nodes.iter().map(|(worker_id, node)| async {
            let node = self
                .context
                .new_control_stream_node(node.clone(), version_id)
                .await?;
            Result::<_, MetaError>::Ok((*worker_id, node))
        }))
        .await?;
        self.nodes.clear();
        self.response_streams.clear();
        for (worker_id, (node, response_stream)) in nodes {
            self.nodes.insert(worker_id, node);
            self.response_streams
                .push(into_future(worker_id, response_stream));
        }

        Ok(())
    }

    /// Clear all nodes and response streams in the manager.
    pub(super) fn clear(&mut self) {
        *self = Self::new(self.context.clone());
    }

    async fn next_response(
        &mut self,
    ) -> Option<(WorkerId, MetaResult<StreamingControlStreamResponse>)> {
        let (worker_id, response_stream, result) = self.response_streams.next().await?;

        match result.as_ref().map(|r| r.response.as_ref().unwrap()) {
            Ok(streaming_control_stream_response::Response::Shutdown(_)) | Err(_) => {
                // Do not add it back to the `response_streams` so that it will not be polled again.
            }
            _ => {
                self.response_streams
                    .push(into_future(worker_id, response_stream));
            }
        }

        Some((worker_id, result))
    }

    pub(super) async fn next_complete_barrier_response(
        &mut self,
    ) -> (WorkerId, MetaResult<BarrierCompleteResponse>) {
        use streaming_control_stream_response::Response;

        {
            let (worker_id, result) = pending_on_none(self.next_response()).await;
            let result = match result {
                Ok(resp) => match resp.response.unwrap() {
                    Response::CompleteBarrier(resp) => {
                        assert_eq!(worker_id, resp.worker_id);
                        Ok(resp)
                    }
                    Response::Shutdown(_) => {
                        Err(anyhow!("worker node {worker_id} is shutting down").into())
                    }
                    Response::Init(_) => {
                        // This arm should be unreachable.
                        Err(anyhow!("get unexpected init response").into())
                    }
                },
                Err(err) => Err(err),
            };
            if let Err(err) = &result {
                let node = self
                    .nodes
                    .remove(&worker_id)
                    .expect("should exist when get shutdown resp");
                warn!(node = ?node.worker, err = %err.as_report(), "get error from response stream");
            }
            (worker_id, result)
        }
    }

    pub(super) async fn collect_errors(
        &mut self,
        worker_id: WorkerId,
        first_err: MetaError,
    ) -> Vec<(WorkerId, MetaError)> {
        let mut errors = vec![(worker_id, first_err)];
        #[cfg(not(madsim))]
        {
            let _ = timeout(COLLECT_ERROR_TIMEOUT, async {
                while let Some((worker_id, result)) = self.next_response().await {
                    if let Err(e) = result {
                        errors.push((worker_id, e));
                    }
                }
            })
            .await;
        }
        tracing::debug!(?errors, "collected stream errors");
        errors
    }
}

impl ControlStreamManager {
    /// Send inject-barrier-rpc to stream service and wait for its response before returns.
    pub(super) fn inject_barrier(
        &mut self,
        command_context: &CommandContext,
        pre_applied_graph_info: &InflightGraphInfo,
        applied_graph_info: Option<&InflightGraphInfo>,
    ) -> MetaResult<HashSet<WorkerId>> {
        fail_point!("inject_barrier_err", |_| risingwave_common::bail!(
            "inject_barrier_err"
        ));
        let mutation = command_context.to_mutation();
        let mut node_need_collect = HashSet::new();

        for worker_id in pre_applied_graph_info.worker_ids().chain(
            applied_graph_info
                .into_iter()
                .flat_map(|info| info.worker_ids()),
        ) {
            if !self.nodes.contains_key(&worker_id) {
                return Err(anyhow!("unconnected worker node {}", worker_id).into());
            }
        }

        self.nodes
            .iter_mut()
            .map(|(node_id, node)| {
                let actor_ids_to_send: Vec<_> =
                    pre_applied_graph_info.actor_ids_to_send(*node_id).collect();
                let actor_ids_to_collect: Vec<_> = pre_applied_graph_info
                    .actor_ids_to_collect(*node_id)
                    .collect();
                if actor_ids_to_collect.is_empty() {
                    // No need to send or collect barrier for this node.
                    assert!(actor_ids_to_send.is_empty());
                }
                let table_ids_to_sync = if let Some(graph_info) = applied_graph_info {
                    graph_info
                        .existing_table_ids()
                        .map(|table_id| table_id.table_id)
                        .collect()
                } else {
                    Default::default()
                };

                {
                    let mutation = mutation.clone();
                    let barrier = Barrier {
                        epoch: Some(risingwave_pb::data::Epoch {
                            curr: command_context.curr_epoch.value().0,
                            prev: command_context.prev_epoch.value().0,
                        }),
                        mutation: mutation.clone().map(|_| BarrierMutation { mutation }),
                        tracing_context: TracingContext::from_span(
                            command_context.curr_epoch.span(),
                        )
                        .to_protobuf(),
                        kind: command_context.kind.to_protobuf() as i32,
                        passed_actors: vec![],
                    };

                    node.sender
                        .send(StreamingControlStreamRequest {
                            request: Some(
                                streaming_control_stream_request::Request::InjectBarrier(
                                    InjectBarrierRequest {
                                        request_id: StreamRpcManager::new_request_id(),
                                        barrier: Some(barrier),
                                        actor_ids_to_send,
                                        actor_ids_to_collect,
                                        table_ids_to_sync,
                                        partial_graph_id: u32::MAX,
                                    },
                                ),
                            ),
                        })
                        .map_err(|_| {
                            MetaError::from(anyhow!(
                                "failed to send request to {} {:?}",
                                node.worker.id,
                                node.worker.host
                            ))
                        })?;

                    node_need_collect.insert(*node_id);
                    Result::<_, MetaError>::Ok(())
                }
            })
            .try_collect()
            .inspect_err(|e| {
                // Record failure in event log.
                use risingwave_pb::meta::event_log;
                let event = event_log::EventInjectBarrierFail {
                    prev_epoch: command_context.prev_epoch.value().0,
                    cur_epoch: command_context.curr_epoch.value().0,
                    error: e.to_report_string(),
                };
                self.context
                    .env
                    .event_log_manager_ref()
                    .add_event_logs(vec![event_log::Event::InjectBarrierFail(event)]);
            })?;
        Ok(node_need_collect)
    }
}

impl GlobalBarrierManagerContext {
    async fn new_control_stream_node(
        &self,
        node: WorkerNode,
        initial_version_id: HummockVersionId,
    ) -> MetaResult<(
        ControlStreamNode,
        BoxStream<'static, risingwave_rpc_client::error::Result<StreamingControlStreamResponse>>,
    )> {
        let handle = self
            .env
            .stream_client_pool()
            .get(&node)
            .await?
            .start_streaming_control(initial_version_id)
            .await?;
        Ok((
            ControlStreamNode {
                worker: node.clone(),
                sender: handle.request_sender,
            },
            handle.response_stream,
        ))
    }

    /// Send barrier-complete-rpc and wait for responses from all CNs
    pub(super) fn report_collect_failure(
        &self,
        command_context: &CommandContext,
        error: &MetaError,
    ) {
        // Record failure in event log.
        use risingwave_pb::meta::event_log;
        let event = event_log::EventCollectBarrierFail {
            prev_epoch: command_context.prev_epoch.value().0,
            cur_epoch: command_context.curr_epoch.value().0,
            error: error.to_report_string(),
        };
        self.env
            .event_log_manager_ref()
            .add_event_logs(vec![event_log::Event::CollectBarrierFail(event)]);
    }
}

#[derive(Clone)]
pub struct StreamRpcManager {
    env: MetaSrvEnv,
}

impl StreamRpcManager {
    pub fn new(env: MetaSrvEnv) -> Self {
        Self { env }
    }

    async fn make_request<REQ, RSP, Fut: Future<Output = Result<RSP, RpcError>> + 'static>(
        &self,
        request: impl Iterator<Item = (&WorkerNode, REQ)>,
        f: impl Fn(StreamClient, REQ) -> Fut,
    ) -> MetaResult<Vec<RSP>> {
        let pool = self.env.stream_client_pool();
        let f = &f;
        let iters = request.map(|(node, input)| async move {
            let client = pool.get(node).await.map_err(|e| (node.id, e))?;
            f(client, input).await.map_err(|e| (node.id, e))
        });
        let result = try_join_all_with_error_timeout(iters, COLLECT_ERROR_TIMEOUT).await;
        result.map_err(|results_err| merge_node_rpc_errors("merged RPC Error", results_err))
    }

    fn new_request_id() -> String {
        Uuid::new_v4().to_string()
    }

    pub async fn build_actors(
        &self,
        node_map: &HashMap<WorkerId, WorkerNode>,
        node_actors: impl Iterator<Item = (WorkerId, Vec<ActorId>)>,
    ) -> MetaResult<()> {
        self.make_request(
            node_actors.map(|(worker_id, actors)| (node_map.get(&worker_id).unwrap(), actors)),
            |client, actors| async move {
                let request_id = Self::new_request_id();
                tracing::debug!(request_id = request_id.as_str(), actors = ?actors, "build actors");
                client
                    .build_actors(BuildActorsRequest {
                        request_id,
                        actor_id: actors,
                    })
                    .await
            },
        )
        .await?;
        Ok(())
    }

    /// Broadcast and update actor info in CN.
    /// `node_actors_to_create` must be a subset of `broadcast_worker_ids`.
    pub async fn broadcast_update_actor_info(
        &self,
        worker_nodes: &HashMap<WorkerId, WorkerNode>,
        broadcast_worker_ids: impl Iterator<Item = WorkerId>,
        actor_infos_to_broadcast: impl Iterator<Item = ActorInfo>,
        node_actors_to_create: impl Iterator<Item = (WorkerId, Vec<BuildActorInfo>)>,
    ) -> MetaResult<()> {
        let actor_infos = actor_infos_to_broadcast.collect_vec();
        let mut node_actors_to_create = node_actors_to_create.collect::<HashMap<_, _>>();
        self.make_request(
            broadcast_worker_ids
                .map(|worker_id| {
                    let node = worker_nodes.get(&worker_id).unwrap();
                    let actors = node_actors_to_create.remove(&worker_id);
                    (node, actors)
                }),
            |client, actors| {
                let info = actor_infos.clone();
                async move {
                    client
                        .broadcast_actor_info_table(BroadcastActorInfoTableRequest { info })
                        .await?;
                    if let Some(actors) = actors {
                        let request_id = Self::new_request_id();
                        let actor_ids = actors.iter().map(|actor| actor.actor.as_ref().unwrap().actor_id).collect_vec();
                        tracing::debug!(request_id = request_id.as_str(), actors = ?actor_ids, "update actors");
                        client
                            .update_actors(UpdateActorsRequest { request_id, actors })
                            .await?;
                    }
                    Ok(())
                }
            },
        )
        .await?;
        assert!(
            node_actors_to_create.is_empty(),
            "remaining uncreated actors: {:?}",
            node_actors_to_create
        );
        Ok(())
    }

    pub async fn drop_actors(
        &self,
        node_map: &HashMap<WorkerId, WorkerNode>,
        node_actors: impl Iterator<Item = (WorkerId, Vec<ActorId>)>,
    ) -> MetaResult<()> {
        self.make_request(
            node_actors
                .map(|(worker_id, actor_ids)| (node_map.get(&worker_id).unwrap(), actor_ids)),
            |client, actor_ids| async move {
                client
                    .drop_actors(DropActorsRequest {
                        request_id: Self::new_request_id(),
                        actor_ids,
                    })
                    .await
            },
        )
        .await?;
        Ok(())
    }
}

/// This function is similar to `try_join_all`, but it attempts to collect as many error as possible within `error_timeout`.
async fn try_join_all_with_error_timeout<I, RSP, E, F>(
    iters: I,
    error_timeout: Duration,
) -> Result<Vec<RSP>, Vec<E>>
where
    I: IntoIterator<Item = F>,
    F: Future<Output = Result<RSP, E>>,
{
    let stream = FuturesUnordered::from_iter(iters);
    pin_mut!(stream);
    let mut results_ok = vec![];
    let mut results_err = vec![];
    while let Some(result) = stream.next().await {
        match result {
            Ok(rsp) => {
                results_ok.push(rsp);
            }
            Err(err) => {
                results_err.push(err);
                break;
            }
        }
    }
    if results_err.is_empty() {
        return Ok(results_ok);
    }
    let _ = timeout(error_timeout, async {
        while let Some(result) = stream.next().await {
            if let Err(err) = result {
                results_err.push(err);
            }
        }
    })
    .await;
    Err(results_err)
}

pub(super) fn merge_node_rpc_errors<E: Error + Send + Sync + 'static>(
    message: &str,
    errors: impl IntoIterator<Item = (WorkerId, E)>,
) -> MetaError {
    use std::error::request_value;
    use std::fmt::Write;

    use risingwave_common::error::tonic::extra::Score;

    let errors = errors.into_iter().collect_vec();

    if errors.is_empty() {
        return anyhow!(message.to_owned()).into();
    }

    // Create the error from the single error.
    let single_error = |(worker_id, e)| {
        anyhow::Error::from(e)
            .context(format!("{message}, in worker node {worker_id}"))
            .into()
    };

    if errors.len() == 1 {
        return single_error(errors.into_iter().next().unwrap());
    }

    // Find the error with the highest score.
    let max_score = errors
        .iter()
        .filter_map(|(_, e)| request_value::<Score>(e))
        .max();

    if let Some(max_score) = max_score {
        let mut errors = errors;
        let max_scored = errors
            .extract_if(|(_, e)| request_value::<Score>(e) == Some(max_score))
            .next()
            .unwrap();

        return single_error(max_scored);
    }

    // The errors do not have scores, so simply concatenate them.
    let concat: String = errors
        .into_iter()
        .fold(format!("{message}: "), |mut s, (w, e)| {
            write!(&mut s, " in worker node {}, {};", w, e.as_report()).unwrap();
            s
        });
    anyhow!(concat).into()
}<|MERGE_RESOLUTION|>--- conflicted
+++ resolved
@@ -105,15 +105,11 @@
             warn!(id = node.id, host = ?node.host, "node already exists");
             return;
         }
-<<<<<<< HEAD
-        let version_id = self.context.hummock_manager.get_current_version().await.id;
-=======
         let version_id = self
             .context
             .hummock_manager
             .on_current_version(|version| version.id)
             .await;
->>>>>>> 08779262
         let node_id = node.id;
         let node_host = node.host.clone().unwrap();
         let mut backoff = ExponentialBackoff::from_millis(100)
