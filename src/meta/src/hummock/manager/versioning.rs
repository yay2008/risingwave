--- conflicted
+++ resolved
@@ -154,13 +154,10 @@
         self.on_current_version(|version| version.clone()).await
     }
 
-<<<<<<< HEAD
-=======
     pub async fn on_current_version<T>(&self, mut f: impl FnMut(&HummockVersion) -> T) -> T {
         f(&self.versioning.read().await.current_version)
     }
 
->>>>>>> 08779262
     /// Gets the mapping from table id to compaction group id
     pub async fn get_table_compaction_group_id_mapping(
         &self,
