// Copyright 2024 RisingWave Labs
//
// Licensed under the Apache License, Version 2.0 (the "License");
// you may not use this file except in compliance with the License.
// You may obtain a copy of the License at
//
//     http://www.apache.org/licenses/LICENSE-2.0
//
// Unless required by applicable law or agreed to in writing, software
// distributed under the License is distributed on an "AS IS" BASIS,
// WITHOUT WARRANTIES OR CONDITIONS OF ANY KIND, either express or implied.
// See the License for the specific language governing permissions and
// limitations under the License.

use std::borrow::BorrowMut;
use std::collections::{BTreeMap, HashMap, HashSet, VecDeque};
use std::ops::{Deref, DerefMut};
use std::sync::atomic::AtomicBool;
use std::sync::{Arc, LazyLock};
use std::time::{Duration, Instant, SystemTime};

use anyhow::Context;
use arc_swap::ArcSwap;
use bytes::Bytes;
use fail::fail_point;
use function_name::named;
use futures::future::Either;
use futures::stream::{BoxStream, FuturesUnordered};
use futures::{FutureExt, StreamExt};
use itertools::Itertools;
use parking_lot::Mutex;
use rand::prelude::SliceRandom;
use rand::thread_rng;
use risingwave_common::catalog::TableId;
use risingwave_common::config::default::compaction_config;
use risingwave_common::monitor::rwlock::MonitoredRwLock;
use risingwave_common::system_param::reader::SystemParamsRead;
use risingwave_common::util::epoch::{Epoch, INVALID_EPOCH};
use risingwave_hummock_sdk::compact::{compact_task_to_string, statistics_compact_task};
use risingwave_hummock_sdk::compaction_group::hummock_version_ext::{
    build_version_delta_after_version, get_compaction_group_ids,
    get_table_compaction_group_id_mapping, BranchedSstInfo, HummockLevelsExt,
};
use risingwave_hummock_sdk::version::HummockVersionDelta;
use risingwave_hummock_sdk::{
    version_archive_dir, version_checkpoint_path, CompactionGroupId, ExtendedSstableInfo,
    HummockCompactionTaskId, HummockContextId, HummockEpoch, HummockSstableId,
    HummockSstableObjectId, HummockVersionId, SstObjectIdRange, INVALID_VERSION_ID,
};
use risingwave_meta_model_v2::{
    compaction_status, compaction_task, hummock_pinned_snapshot, hummock_pinned_version,
    hummock_version_delta, hummock_version_stats,
};
use risingwave_pb::hummock::compact_task::{self, TaskStatus, TaskType};
use risingwave_pb::hummock::group_delta::DeltaType;
use risingwave_pb::hummock::rise_ctl_update_compaction_config_request::mutable_config;
use risingwave_pb::hummock::subscribe_compaction_event_request::{
    Event as RequestEvent, HeartBeat, ReportTask,
};
use risingwave_pb::hummock::subscribe_compaction_event_response::Event as ResponseEvent;
use risingwave_pb::hummock::{
    CompactTask, CompactTaskAssignment, GroupDelta, GroupMetaChange, HummockPinnedSnapshot,
    HummockPinnedVersion, HummockSnapshot, HummockVersionStats, IntraLevelDelta,
    PbCompactionGroupInfo, SstableInfo, SubscribeCompactionEventRequest, TableOption, TableSchema,
};
use risingwave_pb::meta::subscribe_response::{Info, Operation};
use rw_futures_util::{pending_on_none, select_all};
use thiserror_ext::AsReport;
use tokio::sync::mpsc::{unbounded_channel, UnboundedReceiver, UnboundedSender};
use tokio::sync::oneshot::Sender;
use tokio::sync::RwLockWriteGuard;
use tokio::task::JoinHandle;
use tokio_stream::wrappers::IntervalStream;
use tonic::Streaming;
use tracing::warn;

use crate::hummock::compaction::selector::{
    DynamicLevelSelector, LocalSelectorStatistic, ManualCompactionOption, ManualCompactionSelector,
    SpaceReclaimCompactionSelector, TombstoneCompactionSelector, TtlCompactionSelector,
};
use crate::hummock::compaction::{CompactStatus, CompactionDeveloperConfig};
use crate::hummock::error::{Error, Result};
use crate::hummock::metrics_utils::{
    build_compact_task_level_type_metrics_label, get_or_create_local_table_stat,
    trigger_delta_log_stats, trigger_local_table_stat, trigger_lsm_stat, trigger_mv_stat,
    trigger_pin_unpin_snapshot_state, trigger_pin_unpin_version_state, trigger_split_stat,
    trigger_sst_stat, trigger_version_stat, trigger_write_stop_stats,
};
use crate::hummock::sequence::next_compaction_task_id;
use crate::hummock::{CompactorManagerRef, TASK_NORMAL};
#[cfg(any(test, feature = "test"))]
use crate::manager::{ClusterManagerRef, FragmentManagerRef};
use crate::manager::{MetaSrvEnv, MetaStoreImpl, MetadataManager, META_NODE_ID};
use crate::model::{
    BTreeMapEntryTransaction, BTreeMapEntryTransactionWrapper, BTreeMapTransaction,
    BTreeMapTransactionWrapper, ClusterId, MetadataModel, MetadataModelError, ValTransaction,
    VarTransaction, VarTransactionWrapper,
};
use crate::rpc::metrics::MetaMetrics;
use crate::storage::MetaStore;

mod compaction_group_manager;
mod context;
mod gc;
#[cfg(test)]
mod tests;
mod versioning;
pub use versioning::HummockVersionSafePoint;
use versioning::*;
pub(crate) mod checkpoint;
mod compaction;
pub mod sequence;
mod utils;
mod worker;

use compaction::*;
pub(crate) use utils::*;

type Snapshot = ArcSwap<HummockSnapshot>;
const HISTORY_TABLE_INFO_STATISTIC_TIME: usize = 240;

// Update to states are performed as follow:
// - Initialize ValTransaction for the meta state to update
// - Make changes on the ValTransaction.
// - Call `commit_multi_var` to commit the changes via meta store transaction. If transaction
//   succeeds, the in-mem state will be updated by the way.
pub struct HummockManager {
    pub env: MetaSrvEnv,

    metadata_manager: MetadataManager,
    /// Lock order: compaction, versioning, `compaction_group_manager`.
    /// - Lock compaction first, then versioning, and finally `compaction_group_manager`.
    /// - This order should be strictly followed to prevent deadlock.
    compaction: MonitoredRwLock<Compaction>,
    versioning: MonitoredRwLock<Versioning>,
    /// `CompactionGroupManager` manages compaction configs for compaction groups.
    compaction_group_manager: tokio::sync::RwLock<CompactionGroupManager>,
    latest_snapshot: Snapshot,

    pub metrics: Arc<MetaMetrics>,

    pub compactor_manager: CompactorManagerRef,
    event_sender: HummockManagerEventSender,

    object_store: ObjectStoreRef,
    version_checkpoint_path: String,
    version_archive_dir: String,
    pause_version_checkpoint: AtomicBool,
    history_table_throughput: parking_lot::RwLock<HashMap<u32, VecDeque<u64>>>,

    // for compactor
    // `compactor_streams_change_tx` is used to pass the mapping from `context_id` to event_stream
    // and is maintained in memory. All event_streams are consumed through a separate event loop
    compactor_streams_change_tx: UnboundedSender<(u32, Streaming<SubscribeCompactionEventRequest>)>,

    // `compaction_state` will record the types of compact tasks that can be triggered in `hummock`
    // and suggest types with a certain priority.
    pub compaction_state: CompactionState,

    // Record the partition corresponding to the table in each group (accepting delays)
    // The compactor will refer to this structure to determine how to cut the boundaries of sst.
    // Currently, we update it in a couple of scenarios
    // 1. throughput and size are checked periodically and calculated according to the rules
    // 2. A new group is created (split)
    // 3. split_weight_by_vnode is modified for an existing group. (not supported yet)
    // Tips:
    // 1. When table_id does not exist in the current structure, compactor will not cut the boundary
    // 2. When partition count <=1, compactor will still use table_id as the cutting boundary of sst
    // 3. Modify the special configuration item hybrid_vnode_count = 0 to remove the table_id in hybrid cg and no longer perform alignment cutting.
    group_to_table_vnode_partition:
        parking_lot::RwLock<HashMap<CompactionGroupId, BTreeMap<StateTableId, u32>>>,
}

pub type HummockManagerRef = Arc<HummockManager>;

/// Acquire read lock of the lock with `lock_name`.
/// The macro will use macro `function_name` to get the name of the function of method that calls
/// the lock, and therefore, anyone to call this macro should ensured that the caller method has the
/// macro #[named]
macro_rules! read_lock {
    ($hummock_mgr:expr, $lock_name:ident) => {
        async {
            $hummock_mgr
                .$lock_name
                .read(&[function_name!(), stringify!($lock_name), "read"])
                .await
        }
    };
}
pub(crate) use read_lock;
use risingwave_hummock_sdk::compaction_group::{StateTableId, StaticCompactionGroupId};
use risingwave_hummock_sdk::table_stats::{
    add_prost_table_stats_map, purge_prost_table_stats, PbTableStatsMap,
};
use risingwave_object_store::object::{build_remote_object_store, ObjectError, ObjectStoreRef};
use risingwave_pb::catalog::Table;
use risingwave_pb::hummock::level_handler::RunningCompactTask;
use risingwave_pb::meta::relation::RelationInfo;

/// Acquire write lock of the lock with `lock_name`.
/// The macro will use macro `function_name` to get the name of the function of method that calls
/// the lock, and therefore, anyone to call this macro should ensured that the caller method has the
/// macro #[named]
macro_rules! write_lock {
    ($hummock_mgr:expr, $lock_name:ident) => {
        async {
            $hummock_mgr
                .$lock_name
                .write(&[function_name!(), stringify!($lock_name), "write"])
                .await
        }
    };
}
pub(crate) use write_lock;

macro_rules! start_measure_real_process_timer {
    ($hummock_mgr:expr) => {
        $hummock_mgr
            .metrics
            .hummock_manager_real_process_time
            .with_label_values(&[function_name!()])
            .start_timer()
    };
}
pub(crate) use start_measure_real_process_timer;

use crate::hummock::manager::compaction_group_manager::CompactionGroupManager;
use crate::hummock::manager::worker::HummockManagerEventSender;

pub static CANCEL_STATUS_SET: LazyLock<HashSet<TaskStatus>> = LazyLock::new(|| {
    [
        TaskStatus::ManualCanceled,
        TaskStatus::SendFailCanceled,
        TaskStatus::AssignFailCanceled,
        TaskStatus::HeartbeatCanceled,
        TaskStatus::InvalidGroupCanceled,
        TaskStatus::NoAvailMemoryResourceCanceled,
        TaskStatus::NoAvailCpuResourceCanceled,
    ]
    .into_iter()
    .collect()
});

#[derive(Debug, Clone)]
pub struct NewTableFragmentInfo {
    pub table_id: TableId,
    pub mv_table_id: Option<TableId>,
    pub internal_table_ids: Vec<TableId>,
}

impl NewTableFragmentInfo {
    pub fn state_table_ids(&self) -> impl Iterator<Item = TableId> + '_ {
        self.mv_table_id
            .iter()
            .chain(self.internal_table_ids.iter())
            .cloned()
    }
}

pub struct CommitEpochInfo {
    pub sstables: Vec<ExtendedSstableInfo>,
    pub new_table_watermarks: HashMap<TableId, TableWatermarks>,
    pub sst_to_context: HashMap<HummockSstableObjectId, HummockContextId>,
    pub new_table_fragment_info: Option<NewTableFragmentInfo>,
}

impl CommitEpochInfo {
    pub fn new(
        sstables: Vec<ExtendedSstableInfo>,
        new_table_watermarks: HashMap<TableId, TableWatermarks>,
        sst_to_context: HashMap<HummockSstableObjectId, HummockContextId>,
        new_table_fragment_info: Option<NewTableFragmentInfo>,
    ) -> Self {
        Self {
            sstables,
            new_table_watermarks,
            sst_to_context,
            new_table_fragment_info,
        }
    }

    #[cfg(any(test, feature = "test"))]
    pub(crate) fn for_test(
        sstables: Vec<impl Into<ExtendedSstableInfo>>,
        sst_to_context: HashMap<HummockSstableObjectId, HummockContextId>,
    ) -> Self {
        Self::new(
            sstables.into_iter().map(Into::into).collect(),
            HashMap::new(),
            sst_to_context,
            None,
        )
    }
}

impl HummockManager {
    pub async fn new(
        env: MetaSrvEnv,
        metadata_manager: MetadataManager,
        metrics: Arc<MetaMetrics>,
        compactor_manager: CompactorManagerRef,
        compactor_streams_change_tx: UnboundedSender<(
            u32,
            Streaming<SubscribeCompactionEventRequest>,
        )>,
    ) -> Result<HummockManagerRef> {
        let compaction_group_manager = Self::build_compaction_group_manager(&env).await?;
        Self::new_impl(
            env,
            metadata_manager,
            metrics,
            compactor_manager,
            compaction_group_manager,
            compactor_streams_change_tx,
        )
        .await
    }

    #[cfg(any(test, feature = "test"))]
    pub(super) async fn with_config(
        env: MetaSrvEnv,
        cluster_manager: ClusterManagerRef,
        fragment_manager: FragmentManagerRef,
        metrics: Arc<MetaMetrics>,
        compactor_manager: CompactorManagerRef,
        config: risingwave_pb::hummock::CompactionConfig,
        compactor_streams_change_tx: UnboundedSender<(
            u32,
            Streaming<SubscribeCompactionEventRequest>,
        )>,
    ) -> HummockManagerRef {
        use crate::manager::CatalogManager;
        let compaction_group_manager =
            Self::build_compaction_group_manager_with_config(&env, config)
                .await
                .unwrap();
        let catalog_manager = Arc::new(CatalogManager::new(env.clone()).await.unwrap());
        let metadata_manager =
            MetadataManager::new_v1(cluster_manager, catalog_manager, fragment_manager);
        Self::new_impl(
            env,
            metadata_manager,
            metrics,
            compactor_manager,
            compaction_group_manager,
            compactor_streams_change_tx,
        )
        .await
        .unwrap()
    }

    async fn new_impl(
        env: MetaSrvEnv,
        metadata_manager: MetadataManager,
        metrics: Arc<MetaMetrics>,
        compactor_manager: CompactorManagerRef,
        compaction_group_manager: tokio::sync::RwLock<CompactionGroupManager>,
        compactor_streams_change_tx: UnboundedSender<(
            u32,
            Streaming<SubscribeCompactionEventRequest>,
        )>,
    ) -> Result<HummockManagerRef> {
        let sys_params = env.system_params_reader().await;
        let state_store_url = sys_params.state_store();
        let state_store_dir: &str = sys_params.data_directory();
        let deterministic_mode = env.opts.compaction_deterministic_test;
        let mut object_store_config = env.opts.object_store_config.clone();
        // For fs and hdfs object store, operations are not always atomic.
        // We should manually enable atomicity guarantee by setting the atomic_write_dir config when building services.
        object_store_config.set_atomic_write_dir();
        let object_store = Arc::new(
            build_remote_object_store(
                state_store_url.strip_prefix("hummock+").unwrap_or("memory"),
                metrics.object_store_metric.clone(),
                "Version Checkpoint",
                object_store_config,
            )
            .await,
        );
        // Make sure data dir is not used by another cluster.
        // Skip this check in e2e compaction test, which needs to start a secondary cluster with
        // same bucket
        if !deterministic_mode {
            write_exclusive_cluster_id(
                state_store_dir,
                env.cluster_id().clone(),
                object_store.clone(),
            )
            .await?;

            // config bucket lifecycle for new cluster.
            if let risingwave_object_store::object::ObjectStoreImpl::S3(s3) = object_store.as_ref()
                && !env.opts.do_not_config_object_storage_lifecycle
            {
                let is_bucket_expiration_configured =
                    s3.inner().configure_bucket_lifecycle(state_store_dir).await;
                if is_bucket_expiration_configured {
                    return Err(ObjectError::internal("Cluster cannot start with object expiration configured for bucket because RisingWave data will be lost when object expiration kicks in.
                    Please disable object expiration and restart the cluster.")
                    .into());
                }
            }
        }
        let version_checkpoint_path = version_checkpoint_path(state_store_dir);
        let version_archive_dir = version_archive_dir(state_store_dir);
        let (tx, rx) = tokio::sync::mpsc::unbounded_channel();

        let instance = HummockManager {
            env,
            versioning: MonitoredRwLock::new(
                metrics.hummock_manager_lock_time.clone(),
                Default::default(),
            ),
            compaction: MonitoredRwLock::new(
                metrics.hummock_manager_lock_time.clone(),
                Default::default(),
            ),
            metrics,
            metadata_manager,
            compaction_group_manager,
            // compaction_request_channel: parking_lot::RwLock::new(None),
            compactor_manager,
            latest_snapshot: ArcSwap::from_pointee(HummockSnapshot {
                committed_epoch: INVALID_EPOCH,
                current_epoch: INVALID_EPOCH,
            }),
            event_sender: tx,
            object_store,
            version_checkpoint_path,
            version_archive_dir,
            pause_version_checkpoint: AtomicBool::new(false),
            history_table_throughput: parking_lot::RwLock::new(HashMap::default()),
            compactor_streams_change_tx,
            compaction_state: CompactionState::new(),
            group_to_table_vnode_partition: parking_lot::RwLock::new(HashMap::default()),
        };
        let instance = Arc::new(instance);
        instance.start_worker(rx).await;
        instance.load_meta_store_state().await?;
        instance.release_invalid_contexts().await?;
        // Release snapshots pinned by meta on restarting.
        instance.release_meta_context().await?;
        Ok(instance)
    }

    fn meta_store_ref(&self) -> MetaStoreImpl {
        self.env.meta_store_ref()
    }

    /// Load state from meta store.
    #[named]
    async fn load_meta_store_state(&self) -> Result<()> {
        let mut compaction_guard = write_lock!(self, compaction).await;
        let mut versioning_guard = write_lock!(self, versioning).await;
        self.load_meta_store_state_impl(
            compaction_guard.borrow_mut(),
            versioning_guard.borrow_mut(),
        )
        .await
    }

    /// Load state from meta store.
    async fn load_meta_store_state_impl(
        &self,
        compaction_guard: &mut RwLockWriteGuard<'_, Compaction>,
        versioning_guard: &mut RwLockWriteGuard<'_, Versioning>,
    ) -> Result<()> {
        use sea_orm::EntityTrait;
        let meta_store = self.meta_store_ref();
        let compaction_statuses: BTreeMap<CompactionGroupId, CompactStatus> = match &meta_store {
            MetaStoreImpl::Kv(meta_store) => CompactStatus::list(meta_store)
                .await?
                .into_iter()
                .map(|cg| (cg.compaction_group_id(), cg))
                .collect(),
            MetaStoreImpl::Sql(sql_meta_store) => compaction_status::Entity::find()
                .all(&sql_meta_store.conn)
                .await
                .map_err(MetadataModelError::from)?
                .into_iter()
                .map(|m| (m.compaction_group_id as CompactionGroupId, m.into()))
                .collect(),
        };
        if !compaction_statuses.is_empty() {
            compaction_guard.compaction_statuses = compaction_statuses;
        }

        compaction_guard.compact_task_assignment = match &meta_store {
            MetaStoreImpl::Kv(meta_store) => CompactTaskAssignment::list(meta_store)
                .await?
                .into_iter()
                .map(|assigned| (assigned.key().unwrap(), assigned))
                .collect(),
            MetaStoreImpl::Sql(sql_meta_store) => compaction_task::Entity::find()
                .all(&sql_meta_store.conn)
                .await
                .map_err(MetadataModelError::from)?
                .into_iter()
                .map(|m| (m.id as HummockCompactionTaskId, m.into()))
                .collect(),
        };

        let hummock_version_deltas: BTreeMap<HummockVersionId, HummockVersionDelta> =
            match &meta_store {
                MetaStoreImpl::Kv(meta_store) => HummockVersionDelta::list(meta_store)
                    .await?
                    .into_iter()
                    .map(|version_delta| (version_delta.id, version_delta))
                    .collect(),
                MetaStoreImpl::Sql(sql_meta_store) => {
                    use risingwave_pb::hummock::PbHummockVersionDelta;
                    hummock_version_delta::Entity::find()
                        .all(&sql_meta_store.conn)
                        .await
                        .map_err(MetadataModelError::from)?
                        .into_iter()
                        .map(|m| {
                            (
                                m.id as HummockVersionId,
                                HummockVersionDelta::from_persisted_protobuf(
                                    &PbHummockVersionDelta::from(m),
                                ),
                            )
                        })
                        .collect()
                }
            };

        let checkpoint = self.try_read_checkpoint().await?;
        let mut redo_state = if let Some(c) = checkpoint {
            versioning_guard.checkpoint = c;
            versioning_guard.checkpoint.version.clone()
        } else {
            let default_compaction_config = self
                .compaction_group_manager
                .read()
                .await
                .default_compaction_config();
            let checkpoint_version = create_init_version(default_compaction_config);
            tracing::info!("init hummock version checkpoint");
            versioning_guard.checkpoint = HummockVersionCheckpoint {
                version: checkpoint_version.clone(),
                stale_objects: Default::default(),
            };
            self.write_checkpoint(&versioning_guard.checkpoint).await?;
            checkpoint_version
        };
        for version_delta in hummock_version_deltas.values() {
            if version_delta.prev_id == redo_state.id {
                redo_state.apply_version_delta(version_delta);
            }
        }
        versioning_guard.version_stats = match &meta_store {
            MetaStoreImpl::Kv(meta_store) => HummockVersionStats::list(meta_store)
                .await?
                .into_iter()
                .next(),
            MetaStoreImpl::Sql(sql_meta_store) => hummock_version_stats::Entity::find()
                .one(&sql_meta_store.conn)
                .await
                .map_err(MetadataModelError::from)?
                .map(HummockVersionStats::from),
        }
        .unwrap_or_else(|| HummockVersionStats {
            // version_stats.hummock_version_id is always 0 in meta store.
            hummock_version_id: 0,
            ..Default::default()
        });

        self.latest_snapshot.store(
            HummockSnapshot {
                committed_epoch: redo_state.max_committed_epoch,
                current_epoch: redo_state.max_committed_epoch,
            }
            .into(),
        );
        versioning_guard.current_version = redo_state;
        versioning_guard.branched_ssts = versioning_guard.current_version.build_branched_sst_info();
        versioning_guard.hummock_version_deltas = hummock_version_deltas;

        versioning_guard.pinned_versions = match &meta_store {
            MetaStoreImpl::Kv(meta_store) => HummockPinnedVersion::list(meta_store)
                .await?
                .into_iter()
                .map(|p| (p.context_id, p))
                .collect(),
            MetaStoreImpl::Sql(sql_meta_store) => hummock_pinned_version::Entity::find()
                .all(&sql_meta_store.conn)
                .await
                .map_err(MetadataModelError::from)?
                .into_iter()
                .map(|m| (m.context_id as HummockContextId, m.into()))
                .collect(),
        };

        versioning_guard.pinned_snapshots = match &meta_store {
            MetaStoreImpl::Kv(meta_store) => HummockPinnedSnapshot::list(meta_store)
                .await?
                .into_iter()
                .map(|p| (p.context_id, p))
                .collect(),
            MetaStoreImpl::Sql(sql_meta_store) => hummock_pinned_snapshot::Entity::find()
                .all(&sql_meta_store.conn)
                .await
                .map_err(MetadataModelError::from)?
                .into_iter()
                .map(|m| (m.context_id as HummockContextId, m.into()))
                .collect(),
        };

        versioning_guard.objects_to_delete.clear();
        versioning_guard.mark_objects_for_deletion();

        self.initial_compaction_group_config_after_load(versioning_guard)
            .await?;

        Ok(())
    }

    /// Caller should hold `versioning` lock, to sync with `HummockManager::release_contexts`.
    async fn check_context_with_meta_node(&self, context_id: HummockContextId) -> Result<()> {
        if context_id == META_NODE_ID {
            // Using the preserved meta id is allowed.
        } else if !self.check_context(context_id).await? {
            // The worker is not found in cluster.
            return Err(Error::InvalidContext(context_id));
        }
        Ok(())
    }

    /// Pin the current greatest hummock version. The pin belongs to `context_id`
    /// and will be unpinned when `context_id` is invalidated.
    #[named]
    pub async fn pin_version(&self, context_id: HummockContextId) -> Result<HummockVersion> {
        let mut versioning_guard = write_lock!(self, versioning).await;
        self.check_context_with_meta_node(context_id).await?;
        let _timer = start_measure_real_process_timer!(self);
        let versioning = versioning_guard.deref_mut();
        let mut pinned_versions = create_trx_wrapper!(
            self.meta_store_ref(),
            BTreeMapTransactionWrapper,
            BTreeMapTransaction::new(&mut versioning.pinned_versions,)
        );
        let mut context_pinned_version = pinned_versions.new_entry_txn_or_default(
            context_id,
            HummockPinnedVersion {
                context_id,
                min_pinned_id: INVALID_VERSION_ID,
            },
        );
        let version_id = versioning.current_version.id;
        let ret = versioning.current_version.clone();
        if context_pinned_version.min_pinned_id == INVALID_VERSION_ID
            || context_pinned_version.min_pinned_id > version_id
        {
            context_pinned_version.min_pinned_id = version_id;
            commit_multi_var!(self.meta_store_ref(), context_pinned_version)?;
            trigger_pin_unpin_version_state(&self.metrics, &versioning.pinned_versions);
        }

        #[cfg(test)]
        {
            drop(versioning_guard);
            self.check_state_consistency().await;
        }

        Ok(ret)
    }

    /// Unpin all pins which belongs to `context_id` and has an id which is older than
    /// `unpin_before`. All versions >= `unpin_before` will be treated as if they are all pinned by
    /// this `context_id` so they will not be vacuumed.
    #[named]
    pub async fn unpin_version_before(
        &self,
        context_id: HummockContextId,
        unpin_before: HummockVersionId,
    ) -> Result<()> {
        let mut versioning_guard = write_lock!(self, versioning).await;
        self.check_context_with_meta_node(context_id).await?;
        let _timer = start_measure_real_process_timer!(self);
        let versioning = versioning_guard.deref_mut();
        let mut pinned_versions = create_trx_wrapper!(
            self.meta_store_ref(),
            BTreeMapTransactionWrapper,
            BTreeMapTransaction::new(&mut versioning.pinned_versions,)
        );
        let mut context_pinned_version = pinned_versions.new_entry_txn_or_default(
            context_id,
            HummockPinnedVersion {
                context_id,
                min_pinned_id: 0,
            },
        );
        assert!(
            context_pinned_version.min_pinned_id <= unpin_before,
            "val must be monotonically non-decreasing. old = {}, new = {}.",
            context_pinned_version.min_pinned_id,
            unpin_before
        );
        context_pinned_version.min_pinned_id = unpin_before;
        commit_multi_var!(self.meta_store_ref(), context_pinned_version)?;
        trigger_pin_unpin_version_state(&self.metrics, &versioning.pinned_versions);

        #[cfg(test)]
        {
            drop(versioning_guard);
            self.check_state_consistency().await;
        }

        Ok(())
    }

    #[named]
    pub async fn pin_specific_snapshot(
        &self,
        context_id: HummockContextId,
        epoch: HummockEpoch,
    ) -> Result<HummockSnapshot> {
        let snapshot = self.latest_snapshot.load();
        let mut guard = write_lock!(self, versioning).await;
        self.check_context_with_meta_node(context_id).await?;
        let mut pinned_snapshots = create_trx_wrapper!(
            self.meta_store_ref(),
            BTreeMapTransactionWrapper,
            BTreeMapTransaction::new(&mut guard.pinned_snapshots,)
        );
        let mut context_pinned_snapshot = pinned_snapshots.new_entry_txn_or_default(
            context_id,
            HummockPinnedSnapshot {
                context_id,
                minimal_pinned_snapshot: INVALID_EPOCH,
            },
        );
        let epoch_to_pin = std::cmp::min(epoch, snapshot.committed_epoch);
        if context_pinned_snapshot.minimal_pinned_snapshot == INVALID_EPOCH {
            context_pinned_snapshot.minimal_pinned_snapshot = epoch_to_pin;
            commit_multi_var!(self.meta_store_ref(), context_pinned_snapshot)?;
        }
        Ok(HummockSnapshot::clone(&snapshot))
    }

    /// Make sure `max_committed_epoch` is pinned and return it.
    #[named]
    pub async fn pin_snapshot(&self, context_id: HummockContextId) -> Result<HummockSnapshot> {
        let snapshot = self.latest_snapshot.load();
        let mut guard = write_lock!(self, versioning).await;
        self.check_context_with_meta_node(context_id).await?;
        let _timer = start_measure_real_process_timer!(self);
        let mut pinned_snapshots = create_trx_wrapper!(
            self.meta_store_ref(),
            BTreeMapTransactionWrapper,
            BTreeMapTransaction::new(&mut guard.pinned_snapshots,)
        );
        let mut context_pinned_snapshot = pinned_snapshots.new_entry_txn_or_default(
            context_id,
            HummockPinnedSnapshot {
                context_id,
                minimal_pinned_snapshot: INVALID_EPOCH,
            },
        );
        if context_pinned_snapshot.minimal_pinned_snapshot == INVALID_EPOCH {
            context_pinned_snapshot.minimal_pinned_snapshot = snapshot.committed_epoch;
            commit_multi_var!(self.meta_store_ref(), context_pinned_snapshot)?;
            trigger_pin_unpin_snapshot_state(&self.metrics, &guard.pinned_snapshots);
        }
        Ok(HummockSnapshot::clone(&snapshot))
    }

    pub fn latest_snapshot(&self) -> HummockSnapshot {
        let snapshot = self.latest_snapshot.load();
        HummockSnapshot::clone(&snapshot)
    }

    #[named]
    pub async fn unpin_snapshot(&self, context_id: HummockContextId) -> Result<()> {
        let mut versioning_guard = write_lock!(self, versioning).await;
        self.check_context_with_meta_node(context_id).await?;
        let _timer = start_measure_real_process_timer!(self);
        let mut pinned_snapshots = create_trx_wrapper!(
            self.meta_store_ref(),
            BTreeMapTransactionWrapper,
            BTreeMapTransaction::new(&mut versioning_guard.pinned_snapshots,)
        );
        let release_snapshot = pinned_snapshots.remove(context_id);
        if release_snapshot.is_some() {
            commit_multi_var!(self.meta_store_ref(), pinned_snapshots)?;
            trigger_pin_unpin_snapshot_state(&self.metrics, &versioning_guard.pinned_snapshots);
        }

        #[cfg(test)]
        {
            drop(versioning_guard);
            self.check_state_consistency().await;
        }

        Ok(())
    }

    /// Unpin all snapshots smaller than specified epoch for current context.
    #[named]
    pub async fn unpin_snapshot_before(
        &self,
        context_id: HummockContextId,
        hummock_snapshot: HummockSnapshot,
    ) -> Result<()> {
        let mut versioning_guard = write_lock!(self, versioning).await;
        self.check_context_with_meta_node(context_id).await?;
        let _timer = start_measure_real_process_timer!(self);
        // Use the max_committed_epoch in storage as the snapshot ts so only committed changes are
        // visible in the snapshot.
        let max_committed_epoch = versioning_guard.current_version.max_committed_epoch;
        // Ensure the unpin will not clean the latest one.
        let snapshot_committed_epoch = hummock_snapshot.committed_epoch;
        #[cfg(not(test))]
        {
            assert!(snapshot_committed_epoch <= max_committed_epoch);
        }
        let last_read_epoch = std::cmp::min(snapshot_committed_epoch, max_committed_epoch);

        let mut pinned_snapshots = create_trx_wrapper!(
            self.meta_store_ref(),
            BTreeMapTransactionWrapper,
            BTreeMapTransaction::new(&mut versioning_guard.pinned_snapshots,)
        );
        let mut context_pinned_snapshot = pinned_snapshots.new_entry_txn_or_default(
            context_id,
            HummockPinnedSnapshot {
                context_id,
                minimal_pinned_snapshot: INVALID_EPOCH,
            },
        );

        // Unpin the snapshots pinned by meta but frontend doesn't know. Also equal to unpin all
        // epochs below specific watermark.
        if context_pinned_snapshot.minimal_pinned_snapshot < last_read_epoch
            || context_pinned_snapshot.minimal_pinned_snapshot == INVALID_EPOCH
        {
            context_pinned_snapshot.minimal_pinned_snapshot = last_read_epoch;
            commit_multi_var!(self.meta_store_ref(), context_pinned_snapshot)?;
            trigger_pin_unpin_snapshot_state(&self.metrics, &versioning_guard.pinned_snapshots);
        }

        #[cfg(test)]
        {
            drop(versioning_guard);
            self.check_state_consistency().await;
        }

        Ok(())
    }

    #[named]
    pub async fn get_compact_tasks_impl(
        &self,
        compaction_groups: Vec<CompactionGroupId>,
        max_select_count: usize,
        selector: &mut Box<dyn CompactionSelector>,
    ) -> Result<(Vec<CompactTask>, Vec<CompactionGroupId>)> {
        // TODO: `get_all_table_options` will hold catalog_manager async lock, to avoid holding the
        // lock in compaction_guard, take out all table_options in advance there may be a
        // waste of resources here, need to add a more efficient filter in catalog_manager
        let deterministic_mode = self.env.opts.compaction_deterministic_test;
        let all_table_id_to_option = self
            .metadata_manager
            .get_all_table_options()
            .await
            .map_err(|err| Error::MetaStore(err.into()))?;

        let mut compaction_guard = write_lock!(self, compaction).await;
        let compaction = compaction_guard.deref_mut();
        let mut versioning_guard = write_lock!(self, versioning).await;
        let versioning = versioning_guard.deref_mut();

        let _timer = start_measure_real_process_timer!(self);

        let mut current_version = versioning.current_version.clone();
        let start_time = Instant::now();
        let max_committed_epoch = current_version.max_committed_epoch;
        let watermark = versioning
            .pinned_snapshots
            .values()
            .map(|v| v.minimal_pinned_snapshot)
            .fold(max_committed_epoch, std::cmp::min);
        let last_apply_version_id = current_version.id;

        let mut compaction_statuses = create_trx_wrapper!(
            self.meta_store_ref(),
            BTreeMapTransactionWrapper,
            BTreeMapTransaction::new(&mut compaction.compaction_statuses)
        );

        let mut compact_task_assignment = create_trx_wrapper!(
            self.meta_store_ref(),
            BTreeMapTransactionWrapper,
            BTreeMapTransaction::new(&mut compaction.compact_task_assignment)
        );

        let mut hummock_version_deltas = create_trx_wrapper!(
            self.meta_store_ref(),
            BTreeMapTransactionWrapper,
            BTreeMapTransaction::new(&mut versioning.hummock_version_deltas)
        );
        let mut branched_ssts = create_trx_wrapper!(
            self.meta_store_ref(),
            BTreeMapTransactionWrapper,
            BTreeMapTransaction::new(&mut versioning.branched_ssts)
        );

        let mut unschedule_groups = vec![];
        let mut trivial_tasks = vec![];
        let mut pick_tasks = vec![];
        let developer_config = Arc::new(CompactionDeveloperConfig::new_from_meta_opts(
            &self.env.opts,
        ));
        const MAX_TRIVIAL_MOVE_TASK_COUNT: usize = 256;
        'outside: for compaction_group_id in compaction_groups {
            if pick_tasks.len() >= max_select_count {
                break;
            }

            if current_version.levels.get(&compaction_group_id).is_none() {
                continue;
            }

            // When the last table of a compaction group is deleted, the compaction group (and its
            // config) is destroyed as well. Then a compaction task for this group may come later and
            // cannot find its config.
            let group_config = match self
                .compaction_group_manager
                .read()
                .await
                .try_get_compaction_group_config(compaction_group_id)
            {
                Some(config) => config,
                None => continue,
            };
            // StoredIdGenerator already implements ids pre-allocation by ID_PREALLOCATE_INTERVAL.
            let task_id = next_compaction_task_id(&self.env).await?;

            if !compaction_statuses.contains_key(&compaction_group_id) {
                // lazy initialize.
                compaction_statuses.insert(
                    compaction_group_id,
                    CompactStatus::new(
                        compaction_group_id,
                        group_config.compaction_config.max_level,
                    ),
                );
            }
            let mut compact_status = compaction_statuses.get_mut(compaction_group_id).unwrap();

            let can_trivial_move = matches!(selector.task_type(), TaskType::Dynamic)
                || matches!(selector.task_type(), TaskType::Emergency);

            let mut stats = LocalSelectorStatistic::default();
            let member_table_ids = current_version
                .get_compaction_group_levels(compaction_group_id)
                .member_table_ids
                .clone();

            let mut table_id_to_option: HashMap<u32, _> = HashMap::default();

            for table_id in &member_table_ids {
                if let Some(opts) = all_table_id_to_option.get(table_id) {
                    table_id_to_option.insert(*table_id, *opts);
                }
            }

            let table_to_vnode_partition = match self
                .group_to_table_vnode_partition
                .read()
                .get(&compaction_group_id)
            {
                Some(table_to_vnode_partition) => table_to_vnode_partition.clone(),
                None => BTreeMap::default(),
            };

            while let Some(compact_task) = compact_status.get_compact_task(
                current_version.get_compaction_group_levels(compaction_group_id),
                task_id as HummockCompactionTaskId,
                &group_config,
                &mut stats,
                selector,
                table_id_to_option.clone(),
                developer_config.clone(),
            ) {
                let target_level_id = compact_task.input.target_level as u32;

                let compression_algorithm = match compact_task.compression_algorithm.as_str() {
                    "Lz4" => 1,
                    "Zstd" => 2,
                    _ => 0,
                };
                let vnode_partition_count = compact_task.input.vnode_partition_count;
                use risingwave_hummock_sdk::prost_key_range::KeyRangeExt;

                let mut compact_task = CompactTask {
                    input_ssts: compact_task.input.input_levels,
                    splits: vec![risingwave_pb::hummock::KeyRange::inf()],
                    watermark,
                    sorted_output_ssts: vec![],
                    task_id,
                    target_level: target_level_id,
                    // only gc delete keys in last level because there may be older version in more bottom
                    // level.
                    gc_delete_keys: current_version
                        .get_compaction_group_levels(compaction_group_id)
                        .is_last_level(target_level_id),
                    base_level: compact_task.base_level as u32,
                    task_status: TaskStatus::Pending as i32,
                    compaction_group_id: group_config.group_id,
                    existing_table_ids: member_table_ids.clone(),
                    compression_algorithm,
                    target_file_size: compact_task.target_file_size,
                    table_options: table_id_to_option
                        .iter()
                        .map(|(table_id, table_option)| {
                            (*table_id, TableOption::from(table_option))
                        })
                        .collect(),
                    current_epoch_time: Epoch::now().0,
                    compaction_filter_mask: group_config.compaction_config.compaction_filter_mask,
                    target_sub_level_id: compact_task.input.target_sub_level_id,
                    task_type: compact_task.compaction_task_type as i32,
                    split_weight_by_vnode: vnode_partition_count,
                    ..Default::default()
                };

                let is_trivial_reclaim = CompactStatus::is_trivial_reclaim(&compact_task);
                let is_trivial_move = CompactStatus::is_trivial_move_task(&compact_task);
                if is_trivial_reclaim || (is_trivial_move && can_trivial_move) {
                    let log_label = if is_trivial_reclaim {
                        "TrivialReclaim"
                    } else {
                        "TrivialMove"
                    };
                    let label = if is_trivial_reclaim {
                        "trivial-space-reclaim"
                    } else {
                        "trivial-move"
                    };

                    tracing::debug!(
                        "{} for compaction group {}: input: {:?}, cost time: {:?}",
                        log_label,
                        compact_task.compaction_group_id,
                        compact_task.input_ssts,
                        start_time.elapsed()
                    );
                    compact_task.set_task_status(TaskStatus::Success);
                    compact_status.report_compact_task(&compact_task);
                    if !is_trivial_reclaim {
                        compact_task.sorted_output_ssts =
                            compact_task.input_ssts[0].table_infos.clone();
                    }
                    self.metrics
                        .compact_frequency
                        .with_label_values(&[
                            label,
                            &compact_task.compaction_group_id.to_string(),
                            selector.task_type().as_str_name(),
                            "SUCCESS",
                        ])
                        .inc();
                    let version_delta = gen_version_delta(
                        &mut hummock_version_deltas,
                        &mut branched_ssts,
                        &current_version,
                        &compact_task,
                        deterministic_mode,
                    );
                    current_version.apply_version_delta(&version_delta);
                    trivial_tasks.push(compact_task);
                    if trivial_tasks.len() >= MAX_TRIVIAL_MOVE_TASK_COUNT {
                        break 'outside;
                    }
                } else {
                    if group_config.compaction_config.split_weight_by_vnode > 0 {
                        for table_id in &compact_task.existing_table_ids {
                            compact_task
                                .table_vnode_partition
                                .insert(*table_id, vnode_partition_count);
                        }
                    } else {
                        compact_task.table_vnode_partition = table_to_vnode_partition.clone();
                    }
                    compact_task
                        .table_vnode_partition
                        .retain(|table_id, _| compact_task.existing_table_ids.contains(table_id));
                    compact_task.table_watermarks = current_version
                        .safe_epoch_table_watermarks(&compact_task.existing_table_ids);

                    if self.env.opts.enable_dropped_column_reclaim {
                        // TODO: get all table schemas for all tables in once call to avoid acquiring lock and await.
                        compact_task.table_schemas = match self.metadata_manager() {
                            MetadataManager::V1(mgr) => mgr
                                .catalog_manager
                                .get_versioned_table_schemas(&compact_task.existing_table_ids)
                                .await
                                .into_iter()
                                .map(|(table_id, column_ids)| {
                                    (table_id, TableSchema { column_ids })
                                })
                                .collect(),
                            MetadataManager::V2(_) => {
                                // TODO #13952: support V2
                                BTreeMap::default()
                            }
                        };
                    }

                    compact_task_assignment.insert(
                        compact_task.task_id,
                        CompactTaskAssignment {
                            compact_task: Some(compact_task.clone()),
                            context_id: META_NODE_ID, // deprecated
                        },
                    );

                    pick_tasks.push(compact_task);
                    break;
                }

                stats.report_to_metrics(compaction_group_id, self.metrics.as_ref());
                stats = LocalSelectorStatistic::default();
            }
            if pick_tasks
                .last()
                .map(|task| task.compaction_group_id != compaction_group_id)
                .unwrap_or(true)
            {
                unschedule_groups.push(compaction_group_id);
            }

            stats.report_to_metrics(compaction_group_id, self.metrics.as_ref());
        }

        if !trivial_tasks.is_empty() {
            commit_multi_var!(
                self.meta_store_ref(),
                compaction_statuses,
                compact_task_assignment,
                hummock_version_deltas
            )?;
            branched_ssts.commit_memory();

            trigger_version_stat(&self.metrics, &current_version);
            versioning.current_version = current_version;
            trigger_delta_log_stats(&self.metrics, versioning.hummock_version_deltas.len());
            self.notify_stats(&versioning.version_stats);
            self.notify_version_deltas(versioning, last_apply_version_id);
            self.metrics
                .compact_task_batch_count
                .with_label_values(&["batch_trivial_move"])
                .observe(trivial_tasks.len() as f64);
            drop(versioning_guard);
        } else {
            // We are using a single transaction to ensure that each task has progress when it is
            // created.
            drop(versioning_guard);
            commit_multi_var!(
                self.meta_store_ref(),
                compaction_statuses,
                compact_task_assignment
            )?;
        }
        drop(compaction_guard);
        if !pick_tasks.is_empty() {
            self.metrics
                .compact_task_batch_count
                .with_label_values(&["batch_get_compact_task"])
                .observe(pick_tasks.len() as f64);
        }

        for compact_task in &mut pick_tasks {
            let compaction_group_id = compact_task.compaction_group_id;

            // Initiate heartbeat for the task to track its progress.
            self.compactor_manager
                .initiate_task_heartbeat(compact_task.clone());

            // this task has been finished.
            compact_task.set_task_status(TaskStatus::Pending);
            let compact_task_statistics = statistics_compact_task(compact_task);

            let level_type_label = build_compact_task_level_type_metrics_label(
                compact_task.input_ssts[0].level_idx as usize,
                compact_task.input_ssts.last().unwrap().level_idx as usize,
            );

            let level_count = compact_task.input_ssts.len();
            if compact_task.input_ssts[0].level_idx == 0 {
                self.metrics
                    .l0_compact_level_count
                    .with_label_values(&[&compaction_group_id.to_string(), &level_type_label])
                    .observe(level_count as _);
            }

            self.metrics
                .compact_task_size
                .with_label_values(&[&compaction_group_id.to_string(), &level_type_label])
                .observe(compact_task_statistics.total_file_size as _);

            self.metrics
                .compact_task_size
                .with_label_values(&[
                    &compaction_group_id.to_string(),
                    &format!("{} uncompressed", level_type_label),
                ])
                .observe(compact_task_statistics.total_uncompressed_file_size as _);

            self.metrics
                .compact_task_file_count
                .with_label_values(&[&compaction_group_id.to_string(), &level_type_label])
                .observe(compact_task_statistics.total_file_count as _);

            tracing::trace!(
                    "For compaction group {}: pick up {} {} sub_level in level {} to compact to target {}. cost time: {:?} compact_task_statistics {:?}",
                    compaction_group_id,
                    level_count,
                    compact_task.input_ssts[0].level_type().as_str_name(),
                    compact_task.input_ssts[0].level_idx,
                    compact_task.target_level,
                    start_time.elapsed(),
                    compact_task_statistics
                );
        }

        #[cfg(test)]
        {
            self.check_state_consistency().await;
        }
        pick_tasks.extend(trivial_tasks);
        Ok((pick_tasks, unschedule_groups))
    }

    /// Cancels a compaction task no matter it's assigned or unassigned.
    pub async fn cancel_compact_task(&self, task_id: u64, task_status: TaskStatus) -> Result<bool> {
        fail_point!("fp_cancel_compact_task", |_| Err(Error::MetaStore(
            anyhow::anyhow!("failpoint metastore err")
        )));
        let ret = self
            .cancel_compact_task_impl(vec![task_id], task_status)
            .await?;
        Ok(ret[0])
    }

    pub async fn cancel_compact_tasks(
        &self,
        tasks: Vec<u64>,
        task_status: TaskStatus,
    ) -> Result<Vec<bool>> {
        self.cancel_compact_task_impl(tasks, task_status).await
    }

    pub async fn cancel_compact_task_impl(
        &self,
        task_ids: Vec<u64>,
        task_status: TaskStatus,
    ) -> Result<Vec<bool>> {
        assert!(CANCEL_STATUS_SET.contains(&task_status));
        let tasks = task_ids
            .into_iter()
            .map(|task_id| ReportTask {
                task_id,
                task_status: task_status as i32,
                sorted_output_ssts: vec![],
                table_stats_change: HashMap::default(),
            })
            .collect_vec();
        let rets = self.report_compact_tasks(tasks).await?;
        #[cfg(test)]
        {
            self.check_state_consistency().await;
        }
        Ok(rets)
    }

    pub async fn get_compact_tasks(
        &self,
        mut compaction_groups: Vec<CompactionGroupId>,
        max_select_count: usize,
        selector: &mut Box<dyn CompactionSelector>,
    ) -> Result<(Vec<CompactTask>, Vec<CompactionGroupId>)> {
        fail_point!("fp_get_compact_task", |_| Err(Error::MetaStore(
            anyhow::anyhow!("failpoint metastore error")
        )));
        compaction_groups.shuffle(&mut thread_rng());
        let (mut tasks, groups) = self
            .get_compact_tasks_impl(compaction_groups, max_select_count, selector)
            .await?;
        tasks.retain(|task| {
            if task.task_status() == TaskStatus::Success {
                debug_assert!(
                    CompactStatus::is_trivial_reclaim(task)
                        || CompactStatus::is_trivial_move_task(task)
                );
                false
            } else {
                true
            }
        });
        Ok((tasks, groups))
    }

    pub async fn get_compact_task(
        &self,
        compaction_group_id: CompactionGroupId,
        selector: &mut Box<dyn CompactionSelector>,
    ) -> Result<Option<CompactTask>> {
        fail_point!("fp_get_compact_task", |_| Err(Error::MetaStore(
            anyhow::anyhow!("failpoint metastore error")
        )));

        let (normal_tasks, _) = self
            .get_compact_tasks_impl(vec![compaction_group_id], 1, selector)
            .await?;
        for task in normal_tasks {
            if task.task_status() != TaskStatus::Success {
                return Ok(Some(task));
            }
            debug_assert!(
                CompactStatus::is_trivial_reclaim(&task)
                    || CompactStatus::is_trivial_move_task(&task)
            );
        }
        Ok(None)
    }

    pub async fn manual_get_compact_task(
        &self,
        compaction_group_id: CompactionGroupId,
        manual_compaction_option: ManualCompactionOption,
    ) -> Result<Option<CompactTask>> {
        let mut selector: Box<dyn CompactionSelector> =
            Box::new(ManualCompactionSelector::new(manual_compaction_option));
        self.get_compact_task(compaction_group_id, &mut selector)
            .await
    }

    fn is_compact_task_expired(
        compact_task: &CompactTask,
        branched_ssts: &BTreeMap<HummockSstableObjectId, BranchedSstInfo>,
    ) -> bool {
        for input_level in compact_task.get_input_ssts() {
            for table_info in input_level.get_table_infos() {
                if let Some(mp) = branched_ssts.get(&table_info.object_id) {
                    if mp
                        .get(&compact_task.compaction_group_id)
                        .map_or(true, |sst_id| *sst_id != table_info.sst_id)
                    {
                        return true;
                    }
                }
            }
        }
        false
    }

    pub async fn report_compact_task(
        &self,
        task_id: u64,
        task_status: TaskStatus,
        sorted_output_ssts: Vec<SstableInfo>,
        table_stats_change: Option<PbTableStatsMap>,
    ) -> Result<bool> {
        let rets = self
            .report_compact_tasks(vec![ReportTask {
                task_id,
                task_status: task_status as i32,
                sorted_output_ssts,
                table_stats_change: table_stats_change.unwrap_or_default(),
            }])
            .await?;
        Ok(rets[0])
    }

    /// Finishes or cancels a compaction task, according to `task_status`.
    ///
    /// If `context_id` is not None, its validity will be checked when writing meta store.
    /// Its ownership of the task is checked as well.
    ///
    /// Return Ok(false) indicates either the task is not found,
    /// or the task is not owned by `context_id` when `context_id` is not None.
    #[named]
    pub async fn report_compact_tasks(&self, report_tasks: Vec<ReportTask>) -> Result<Vec<bool>> {
        let mut guard = write_lock!(self, compaction).await;
        let deterministic_mode = self.env.opts.compaction_deterministic_test;
        let compaction = guard.deref_mut();
        let start_time = Instant::now();
        let original_keys = compaction.compaction_statuses.keys().cloned().collect_vec();
        let mut compact_statuses = create_trx_wrapper!(
            self.meta_store_ref(),
            BTreeMapTransactionWrapper,
            BTreeMapTransaction::new(&mut compaction.compaction_statuses,)
        );
        let mut rets = vec![false; report_tasks.len()];
        let mut compact_task_assignment = create_trx_wrapper!(
            self.meta_store_ref(),
            BTreeMapTransactionWrapper,
            BTreeMapTransaction::new(&mut compaction.compact_task_assignment,)
        );
        // The compaction task is finished.
        let mut versioning_guard = write_lock!(self, versioning).await;
        let versioning = versioning_guard.deref_mut();
        let _timer = start_measure_real_process_timer!(self);

<<<<<<< HEAD
        let task_end_time = Epoch::physical_now() / 1000;
        {
            // apply result
            compact_task.set_task_status(task_status);
            compact_task.sorted_output_ssts = sorted_output_ssts;
            for sst in &mut compact_task.sorted_output_ssts {
                sst.create_time = task_end_time;
=======
        let mut current_version = versioning.current_version.clone();
        // purge stale compact_status
        for group_id in original_keys {
            if !current_version.levels.contains_key(&group_id) {
                compact_statuses.remove(group_id);
>>>>>>> 1d254979
            }
        }
        let mut tasks = vec![];

        let mut hummock_version_deltas = create_trx_wrapper!(
            self.meta_store_ref(),
            BTreeMapTransactionWrapper,
            BTreeMapTransaction::new(&mut versioning.hummock_version_deltas,)
        );
        let mut branched_ssts = create_trx_wrapper!(
            self.meta_store_ref(),
            BTreeMapTransactionWrapper,
            BTreeMapTransaction::new(&mut versioning.branched_ssts)
        );

        let mut version_stats = create_trx_wrapper!(
            self.meta_store_ref(),
            VarTransactionWrapper,
            VarTransaction::new(&mut versioning.version_stats)
        );
        let mut success_count = 0;
        let last_version_id = current_version.id;
        for (idx, task) in report_tasks.into_iter().enumerate() {
            rets[idx] = true;
            let mut compact_task = match compact_task_assignment.remove(task.task_id) {
                Some(compact_task) => compact_task.compact_task.unwrap(),
                None => {
                    tracing::warn!("{}", format!("compact task {} not found", task.task_id));
                    rets[idx] = false;
                    continue;
                }
            };

            {
                // apply result
                compact_task.task_status = task.task_status;
                compact_task.sorted_output_ssts = task.sorted_output_ssts;
            }

            match compact_statuses.get_mut(compact_task.compaction_group_id) {
                Some(mut compact_status) => {
                    compact_status.report_compact_task(&compact_task);
                }
                None => {
                    compact_task.set_task_status(TaskStatus::InvalidGroupCanceled);
                }
            }

            let input_sst_ids: HashSet<u64> = compact_task
                .input_ssts
                .iter()
                .flat_map(|level| level.table_infos.iter().map(|sst| sst.sst_id))
                .collect();
            let input_level_ids: Vec<u32> = compact_task
                .input_ssts
                .iter()
                .map(|level| level.level_idx)
                .collect();
            let is_success = if let TaskStatus::Success = compact_task.task_status() {
                // if member_table_ids changes, the data of sstable may stale.
                let is_expired =
                    Self::is_compact_task_expired(&compact_task, branched_ssts.tree_ref());
                if is_expired {
                    compact_task.set_task_status(TaskStatus::InputOutdatedCanceled);
                    false
                } else {
                    let group = current_version
                        .levels
                        .get(&compact_task.compaction_group_id)
                        .unwrap();
                    let input_exist =
                        group.check_deleted_sst_exist(&input_level_ids, input_sst_ids);
                    if !input_exist {
                        compact_task.set_task_status(TaskStatus::InvalidGroupCanceled);
                        warn!(
                            "The task may be expired because of group split, task:\n {:?}",
                            compact_task_to_string(&compact_task)
                        );
                    }
                    input_exist
                }
            } else {
                false
            };
            if is_success {
                success_count += 1;
                let version_delta = gen_version_delta(
                    &mut hummock_version_deltas,
                    &mut branched_ssts,
                    &current_version,
                    &compact_task,
                    deterministic_mode,
                );
                // apply version delta before we persist this change. If it causes panic we can
                // recover to a correct state after restarting meta-node.
                current_version.apply_version_delta(&version_delta);
                if purge_prost_table_stats(&mut version_stats.table_stats, &current_version) {
                    self.metrics.version_stats.reset();
                    versioning.local_metrics.clear();
                }
                add_prost_table_stats_map(&mut version_stats.table_stats, &task.table_stats_change);
                trigger_local_table_stat(
                    &self.metrics,
                    &mut versioning.local_metrics,
                    &version_stats,
                    &task.table_stats_change,
                );
            }
            tasks.push(compact_task);
        }
        if success_count > 0 {
            commit_multi_var!(
                self.meta_store_ref(),
                compact_statuses,
                compact_task_assignment,
                hummock_version_deltas,
                version_stats
            )?;
            branched_ssts.commit_memory();

            trigger_version_stat(&self.metrics, &current_version);
            trigger_delta_log_stats(&self.metrics, versioning.hummock_version_deltas.len());
            self.notify_stats(&versioning.version_stats);
            versioning.current_version = current_version;

            if !deterministic_mode {
                self.notify_version_deltas(versioning, last_version_id);
            }

            self.metrics
                .compact_task_batch_count
                .with_label_values(&["batch_report_task"])
                .observe(success_count as f64);
        } else {
            // The compaction task is cancelled or failed.
            commit_multi_var!(
                self.meta_store_ref(),
                compact_statuses,
                compact_task_assignment
            )?;
        }
        let mut success_groups = vec![];
        for compact_task in tasks {
            let task_status = compact_task.task_status();
            let task_status_label = task_status.as_str_name();
            let task_type_label = compact_task.task_type().as_str_name();

            self.compactor_manager
                .remove_task_heartbeat(compact_task.task_id);

            self.metrics
                .compact_frequency
                .with_label_values(&[
                    "normal",
                    &compact_task.compaction_group_id.to_string(),
                    task_type_label,
                    task_status_label,
                ])
                .inc();

            tracing::trace!(
                "Reported compaction task. {}. cost time: {:?}",
                compact_task_to_string(&compact_task),
                start_time.elapsed(),
            );

            trigger_sst_stat(
                &self.metrics,
                compaction
                    .compaction_statuses
                    .get(&compact_task.compaction_group_id),
                &versioning_guard.current_version,
                compact_task.compaction_group_id,
            );

            if !deterministic_mode
                && (matches!(compact_task.task_type(), compact_task::TaskType::Dynamic)
                    || matches!(compact_task.task_type(), compact_task::TaskType::Emergency))
            {
                // only try send Dynamic compaction
                self.try_send_compaction_request(
                    compact_task.compaction_group_id,
                    compact_task::TaskType::Dynamic,
                );
            }

            if task_status == TaskStatus::Success {
                success_groups.push(compact_task.compaction_group_id);
            }
        }
        drop(versioning_guard);
        if !success_groups.is_empty() {
            self.try_update_write_limits(&success_groups).await;
        }
        Ok(rets)
    }

    /// Caller should ensure `epoch` > `max_committed_epoch`
    #[named]
    pub async fn commit_epoch(
        &self,
        epoch: HummockEpoch,
        commit_info: CommitEpochInfo,
    ) -> Result<Option<HummockSnapshot>> {
        let CommitEpochInfo {
            mut sstables,
            new_table_watermarks,
            sst_to_context,
            new_table_fragment_info,
        } = commit_info;
        let mut versioning_guard = write_lock!(self, versioning).await;
        let _timer = start_measure_real_process_timer!(self);
        // Prevent commit new epochs if this flag is set
        if versioning_guard.disable_commit_epochs {
            return Ok(None);
        }

        let versioning = versioning_guard.deref_mut();
        self.commit_epoch_sanity_check(
            epoch,
            &sstables,
            &sst_to_context,
            &versioning.current_version,
        )
        .await?;

        // Consume and aggregate table stats.
        let mut table_stats_change = PbTableStatsMap::default();
        for s in &mut sstables {
            add_prost_table_stats_map(&mut table_stats_change, &std::mem::take(&mut s.table_stats));
        }

        let old_version: &HummockVersion = &versioning.current_version;
        let mut new_version_delta = create_trx_wrapper!(
            self.meta_store_ref(),
            BTreeMapEntryTransactionWrapper,
            BTreeMapEntryTransaction::new_insert(
                &mut versioning.hummock_version_deltas,
                old_version.id + 1,
                build_version_delta_after_version(old_version),
            )
        );
        new_version_delta.max_committed_epoch = epoch;
        new_version_delta.new_table_watermarks = new_table_watermarks;

        let mut table_compaction_group_mapping = old_version.build_compaction_group_info();

        // Add new table
        if let Some(new_fragment_table_info) = new_table_fragment_info {
            if !new_fragment_table_info.internal_table_ids.is_empty() {
                if let Some(levels) = old_version
                    .levels
                    .get(&(StaticCompactionGroupId::StateDefault as u64))
                {
                    for table_id in &new_fragment_table_info.internal_table_ids {
                        if levels.member_table_ids.contains(&table_id.table_id) {
                            return Err(Error::CompactionGroup(format!(
                                "table {} already in group {}",
                                table_id,
                                StaticCompactionGroupId::StateDefault as u64
                            )));
                        }
                    }
                }

                let group_deltas = &mut new_version_delta
                    .group_deltas
                    .entry(StaticCompactionGroupId::StateDefault as u64)
                    .or_default()
                    .group_deltas;
                group_deltas.push(GroupDelta {
                    delta_type: Some(DeltaType::GroupMetaChange(GroupMetaChange {
                        table_ids_add: new_fragment_table_info
                            .internal_table_ids
                            .iter()
                            .map(|table_id| table_id.table_id)
                            .collect(),
                        ..Default::default()
                    })),
                });

                for table_id in &new_fragment_table_info.internal_table_ids {
                    table_compaction_group_mapping
                        .insert(*table_id, StaticCompactionGroupId::StateDefault as u64);
                }
            }

            if let Some(table_id) = new_fragment_table_info.mv_table_id {
                if let Some(levels) = old_version
                    .levels
                    .get(&(StaticCompactionGroupId::MaterializedView as u64))
                {
                    if levels.member_table_ids.contains(&table_id.table_id) {
                        return Err(Error::CompactionGroup(format!(
                            "table {} already in group {}",
                            table_id,
                            StaticCompactionGroupId::MaterializedView as u64
                        )));
                    }
                }
                let group_deltas = &mut new_version_delta
                    .group_deltas
                    .entry(StaticCompactionGroupId::MaterializedView as u64)
                    .or_default()
                    .group_deltas;
                group_deltas.push(GroupDelta {
                    delta_type: Some(DeltaType::GroupMetaChange(GroupMetaChange {
                        table_ids_add: vec![table_id.table_id],
                        ..Default::default()
                    })),
                });
                let _ = table_compaction_group_mapping
                    .insert(table_id, StaticCompactionGroupId::MaterializedView as u64);
            }
        }

        let mut incorrect_ssts = vec![];
        let mut new_sst_id_number = 0;
        for ExtendedSstableInfo {
            compaction_group_id,
            sst_info: sst,
            ..
        } in &mut sstables
        {
            let is_sst_belong_to_group_declared = match old_version.levels.get(compaction_group_id)
            {
                Some(compaction_group) => sst
                    .table_ids
                    .iter()
                    .all(|t| compaction_group.member_table_ids.contains(t)),
                None => false,
            };
            if !is_sst_belong_to_group_declared {
                let mut group_table_ids: BTreeMap<_, Vec<u32>> = BTreeMap::new();
                for table_id in sst.get_table_ids() {
                    match table_compaction_group_mapping.get(&TableId::new(*table_id)) {
                        Some(compaction_group_id) => {
                            group_table_ids
                                .entry(*compaction_group_id)
                                .or_default()
                                .push(*table_id);
                        }
                        None => {
                            tracing::warn!(
                                "table {} in SST {} doesn't belong to any compaction group",
                                table_id,
                                sst.get_object_id(),
                            );
                        }
                    }
                }
                let is_trivial_adjust = group_table_ids.len() == 1
                    && group_table_ids.first_key_value().unwrap().1.len()
                        == sst.get_table_ids().len();
                if is_trivial_adjust {
                    *compaction_group_id = *group_table_ids.first_key_value().unwrap().0;
                    // is_sst_belong_to_group_declared = true;
                } else {
                    new_sst_id_number += group_table_ids.len();
                    incorrect_ssts.push((std::mem::take(sst), group_table_ids));
                    *compaction_group_id =
                        StaticCompactionGroupId::NewCompactionGroup as CompactionGroupId;
                }
            }
        }
        let mut new_sst_id = next_sstable_object_id(&self.env, new_sst_id_number).await?;
        let mut branched_ssts = create_trx_wrapper!(
            self.meta_store_ref(),
            BTreeMapTransactionWrapper,
            BTreeMapTransaction::new(&mut versioning.branched_ssts)
        );
        let original_sstables = std::mem::take(&mut sstables);
        sstables.reserve_exact(original_sstables.len() - incorrect_ssts.len() + new_sst_id_number);
        let mut incorrect_ssts = incorrect_ssts.into_iter();
        for original_sstable in original_sstables {
            if original_sstable.compaction_group_id
                == StaticCompactionGroupId::NewCompactionGroup as CompactionGroupId
            {
                let (sst, group_table_ids) = incorrect_ssts.next().unwrap();
                let mut branch_groups = HashMap::new();
                for (group_id, _match_ids) in group_table_ids {
                    let mut branch_sst = sst.clone();
                    branch_sst.sst_id = new_sst_id;
                    sstables.push(ExtendedSstableInfo::with_compaction_group(
                        group_id, branch_sst,
                    ));
                    branch_groups.insert(group_id, new_sst_id);
                    new_sst_id += 1;
                }
                if !branch_groups.is_empty() {
                    branched_ssts.insert(sst.get_object_id(), branch_groups);
                }
            } else {
                sstables.push(original_sstable);
            }
        }

        let mut modified_compaction_groups = vec![];
        // Append SSTs to a new version.
        for (compaction_group_id, sstables) in &sstables
            .into_iter()
            // the sort is stable sort, and will not change the order within compaction group.
            // Do a sort so that sst in the same compaction group can be consecutive
            .sorted_by_key(
                |ExtendedSstableInfo {
                     compaction_group_id,
                     ..
                 }| *compaction_group_id,
            )
            .group_by(
                |ExtendedSstableInfo {
                     compaction_group_id,
                     ..
                 }| *compaction_group_id,
            )
        {
            modified_compaction_groups.push(compaction_group_id);
            let group_sstables = sstables
                .into_iter()
                .map(|ExtendedSstableInfo { sst_info, .. }| sst_info)
                .collect_vec();

            let group_deltas = &mut new_version_delta
                .group_deltas
                .entry(compaction_group_id)
                .or_default()
                .group_deltas;
            let l0_sub_level_id = epoch;
            let group_delta = GroupDelta {
                delta_type: Some(DeltaType::IntraLevel(IntraLevelDelta {
                    level_idx: 0,
                    inserted_table_infos: group_sstables.clone(),
                    l0_sub_level_id,
                    ..Default::default()
                })),
            };
            group_deltas.push(group_delta);
        }

        let mut new_hummock_version = old_version.clone();
        // Create a new_version, possibly merely to bump up the version id and max_committed_epoch.
        new_hummock_version.apply_version_delta(new_version_delta.deref());

        // Apply stats changes.
        let mut version_stats = create_trx_wrapper!(
            self.meta_store_ref(),
            VarTransactionWrapper,
            VarTransaction::new(&mut versioning.version_stats)
        );
        add_prost_table_stats_map(&mut version_stats.table_stats, &table_stats_change);
        if purge_prost_table_stats(&mut version_stats.table_stats, &new_hummock_version) {
            self.metrics.version_stats.reset();
            versioning.local_metrics.clear();
        }

        trigger_local_table_stat(
            &self.metrics,
            &mut versioning.local_metrics,
            &version_stats,
            &table_stats_change,
        );
        for (table_id, stats) in &table_stats_change {
            if stats.total_key_size == 0
                && stats.total_value_size == 0
                && stats.total_key_count == 0
            {
                continue;
            }
            let stats_value = std::cmp::max(0, stats.total_key_size + stats.total_value_size);
            let table_metrics = get_or_create_local_table_stat(
                &self.metrics,
                *table_id,
                &mut versioning.local_metrics,
            );
            table_metrics.inc_write_throughput(stats_value as u64);
        }
        commit_multi_var!(self.meta_store_ref(), new_version_delta, version_stats)?;
        branched_ssts.commit_memory();
        versioning.current_version = new_hummock_version;

        let snapshot = HummockSnapshot {
            committed_epoch: epoch,
            current_epoch: epoch,
        };
        let prev_snapshot = self.latest_snapshot.swap(snapshot.clone().into());
        assert!(prev_snapshot.committed_epoch < epoch);
        assert!(prev_snapshot.current_epoch < epoch);

        trigger_version_stat(&self.metrics, &versioning.current_version);
        for compaction_group_id in &modified_compaction_groups {
            trigger_sst_stat(
                &self.metrics,
                None,
                &versioning.current_version,
                *compaction_group_id,
            );
        }

        tracing::trace!("new committed epoch {}", epoch);

        self.notify_last_version_delta(versioning);
        trigger_delta_log_stats(&self.metrics, versioning.hummock_version_deltas.len());
        self.notify_stats(&versioning.version_stats);
        let mut table_groups = HashMap::<u32, usize>::default();
        for group in versioning.current_version.levels.values() {
            for table_id in &group.member_table_ids {
                table_groups.insert(*table_id, group.member_table_ids.len());
            }
        }
        drop(versioning_guard);
        // Don't trigger compactions if we enable deterministic compaction
        if !self.env.opts.compaction_deterministic_test {
            // commit_epoch may contains SSTs from any compaction group
            for id in &modified_compaction_groups {
                self.try_send_compaction_request(*id, compact_task::TaskType::Dynamic);
            }
            if !table_stats_change.is_empty() {
                table_stats_change.retain(|table_id, _| {
                    table_groups
                        .get(table_id)
                        .map(|table_count| *table_count > 1)
                        .unwrap_or(false)
                });
            }
            if !table_stats_change.is_empty() {
                self.collect_table_write_throughput(table_stats_change);
            }
        }
        if !modified_compaction_groups.is_empty() {
            self.try_update_write_limits(&modified_compaction_groups)
                .await;
        }
        #[cfg(test)]
        {
            self.check_state_consistency().await;
        }
        Ok(Some(snapshot))
    }

    /// We don't commit an epoch without checkpoint. We will only update the `max_current_epoch`.
    pub fn update_current_epoch(&self, max_current_epoch: HummockEpoch) -> HummockSnapshot {
        // We only update `max_current_epoch`!
        let prev_snapshot = self.latest_snapshot.rcu(|snapshot| HummockSnapshot {
            committed_epoch: snapshot.committed_epoch,
            current_epoch: max_current_epoch,
        });
        assert!(prev_snapshot.current_epoch < max_current_epoch);

        tracing::trace!("new current epoch {}", max_current_epoch);
        HummockSnapshot {
            committed_epoch: prev_snapshot.committed_epoch,
            current_epoch: max_current_epoch,
        }
    }

    pub async fn get_new_sst_ids(&self, number: u32) -> Result<SstObjectIdRange> {
        let start_id = next_sstable_object_id(&self.env, number).await?;
        Ok(SstObjectIdRange::new(start_id, start_id + number as u64))
    }

    #[named]
    pub async fn get_min_pinned_version_id(&self) -> HummockVersionId {
        read_lock!(self, versioning).await.min_pinned_version_id()
    }

    #[named]
    #[cfg(test)]
    pub async fn check_state_consistency(&self) {
        let mut compaction_guard = write_lock!(self, compaction).await;
        let mut versioning_guard = write_lock!(self, versioning).await;
        // We don't check `checkpoint` because it's allowed to update its in memory state without
        // persisting to object store.
        let get_state =
            |compaction_guard: &RwLockWriteGuard<'_, Compaction>,
             versioning_guard: &RwLockWriteGuard<'_, Versioning>| {
                let compact_statuses_copy = compaction_guard.compaction_statuses.clone();
                let compact_task_assignment_copy = compaction_guard.compact_task_assignment.clone();
                let pinned_versions_copy = versioning_guard.pinned_versions.clone();
                let pinned_snapshots_copy = versioning_guard.pinned_snapshots.clone();
                let hummock_version_deltas_copy = versioning_guard.hummock_version_deltas.clone();
                let version_stats_copy = versioning_guard.version_stats.clone();
                let branched_ssts = versioning_guard.branched_ssts.clone();
                (
                    (
                        compact_statuses_copy,
                        compact_task_assignment_copy,
                        pinned_versions_copy,
                        pinned_snapshots_copy,
                        hummock_version_deltas_copy,
                        version_stats_copy,
                    ),
                    branched_ssts,
                )
            };
        let (mem_state, branched_ssts) = get_state(&compaction_guard, &versioning_guard);
        self.load_meta_store_state_impl(
            compaction_guard.borrow_mut(),
            versioning_guard.borrow_mut(),
        )
        .await
        .expect("Failed to load state from meta store");
        let (loaded_state, load_branched_ssts) = get_state(&compaction_guard, &versioning_guard);
        assert_eq!(branched_ssts, load_branched_ssts);
        assert_eq!(
            mem_state, loaded_state,
            "hummock in-mem state is inconsistent with meta store state",
        );
    }

    /// Gets current version without pinning it.
    /// Should not be called inside [`HummockManager`], because it requests locks internally.
    ///
    /// Note: this method can hurt performance because it will clone a large object.
    #[named]
    pub async fn get_current_version(&self) -> HummockVersion {
        read_lock!(self, versioning).await.current_version.clone()
    }

    #[named]
    pub async fn get_current_max_committed_epoch(&self) -> HummockEpoch {
        read_lock!(self, versioning)
            .await
            .current_version
            .max_committed_epoch
    }

    /// Gets branched sstable infos
    /// Should not be called inside [`HummockManager`], because it requests locks internally.
    #[named]
    pub async fn get_branched_ssts_info(&self) -> BTreeMap<HummockSstableId, BranchedSstInfo> {
        read_lock!(self, versioning).await.branched_ssts.clone()
    }

    #[named]
    /// Gets the mapping from table id to compaction group id
    pub async fn get_table_compaction_group_id_mapping(
        &self,
    ) -> HashMap<StateTableId, CompactionGroupId> {
        get_table_compaction_group_id_mapping(&read_lock!(self, versioning).await.current_version)
    }

    /// Get version deltas from meta store
    #[cfg_attr(coverage, coverage(off))]
    #[named]
    pub async fn list_version_deltas(
        &self,
        start_id: u64,
        num_limit: u32,
        committed_epoch_limit: HummockEpoch,
    ) -> Result<Vec<HummockVersionDelta>> {
        let versioning = read_lock!(self, versioning).await;
        let version_deltas = versioning
            .hummock_version_deltas
            .range(start_id..)
            .map(|(_id, delta)| delta)
            .filter(|delta| delta.max_committed_epoch <= committed_epoch_limit)
            .take(num_limit as _)
            .cloned()
            .collect();
        Ok(version_deltas)
    }

    pub async fn init_metadata_for_version_replay(
        &self,
        table_catalogs: Vec<Table>,
        compaction_groups: Vec<PbCompactionGroupInfo>,
    ) -> Result<()> {
        for table in &table_catalogs {
            table.insert(self.env.meta_store().as_kv()).await?;
        }
        for group in &compaction_groups {
            assert!(
                group.id == StaticCompactionGroupId::NewCompactionGroup as u64
                    || (group.id >= StaticCompactionGroupId::StateDefault as u64
                    && group.id <= StaticCompactionGroupId::MaterializedView as u64),
                "compaction group id should be either NewCompactionGroup to create new one, or predefined static ones."
            );
        }

        for group in &compaction_groups {
            let mut pairs = vec![];
            for table_id in group.member_table_ids.clone() {
                pairs.push((table_id as StateTableId, group.id));
            }
            let group_config = group.compaction_config.clone().unwrap();
            self.compaction_group_manager
                .write()
                .await
                .init_compaction_config_for_replay(group.id, group_config)
                .await
                .unwrap();
            self.register_table_ids(&pairs).await?;
            tracing::info!("Registered table ids {:?}", pairs);
        }

        // Notify that tables have created
        for table in table_catalogs {
            self.env
                .notification_manager()
                .notify_hummock_relation_info(Operation::Add, RelationInfo::Table(table.clone()))
                .await;
            self.env
                .notification_manager()
                .notify_compactor_relation_info(Operation::Add, RelationInfo::Table(table))
                .await;
        }

        tracing::info!("Inited compaction groups:");
        for group in compaction_groups {
            tracing::info!("{:?}", group);
        }
        Ok(())
    }

    /// Replay a version delta to current hummock version.
    /// Returns the `version_id`, `max_committed_epoch` of the new version and the modified
    /// compaction groups
    #[named]
    pub async fn replay_version_delta(
        &self,
        mut version_delta: HummockVersionDelta,
    ) -> Result<(HummockVersion, Vec<CompactionGroupId>)> {
        let mut versioning_guard = write_lock!(self, versioning).await;
        // ensure the version id is ascending after replay
        version_delta.id = versioning_guard.current_version.id + 1;
        version_delta.prev_id = version_delta.id - 1;
        versioning_guard
            .current_version
            .apply_version_delta(&version_delta);

        let version_new = versioning_guard.current_version.clone();
        let compaction_group_ids = version_delta.group_deltas.keys().cloned().collect_vec();
        Ok((version_new, compaction_group_ids))
    }

    #[named]
    pub async fn disable_commit_epoch(&self) -> HummockVersion {
        let mut versioning_guard = write_lock!(self, versioning).await;
        versioning_guard.disable_commit_epochs = true;
        versioning_guard.current_version.clone()
    }

    /// Triggers compacitons to specified compaction groups.
    /// Don't wait for compaction finish
    pub async fn trigger_compaction_deterministic(
        &self,
        _base_version_id: HummockVersionId,
        compaction_groups: Vec<CompactionGroupId>,
    ) -> Result<()> {
        let old_version = self.get_current_version().await;
        tracing::info!(
            "Trigger compaction for version {}, epoch {}, groups {:?}",
            old_version.id,
            old_version.max_committed_epoch,
            compaction_groups
        );

        if compaction_groups.is_empty() {
            return Ok(());
        }
        for compaction_group in compaction_groups {
            self.try_send_compaction_request(compaction_group, compact_task::TaskType::Dynamic);
        }
        Ok(())
    }

    /// Sends a compaction request.
    pub fn try_send_compaction_request(
        &self,
        compaction_group: CompactionGroupId,
        task_type: compact_task::TaskType,
    ) -> bool {
        match self
            .compaction_state
            .try_sched_compaction(compaction_group, task_type)
        {
            Ok(_) => true,
            Err(e) => {
                tracing::error!(
                    error = %e.as_report(),
                    "failed to send compaction request for compaction group {}",
                    compaction_group,
                );
                false
            }
        }
    }

    pub async fn trigger_manual_compaction(
        &self,
        compaction_group: CompactionGroupId,
        manual_compaction_option: ManualCompactionOption,
    ) -> Result<()> {
        let start_time = Instant::now();

        // 1. Get idle compactor.
        let compactor = match self.compactor_manager.next_compactor() {
            Some(compactor) => compactor,
            None => {
                tracing::warn!("trigger_manual_compaction No compactor is available.");
                return Err(anyhow::anyhow!(
                    "trigger_manual_compaction No compactor is available. compaction_group {}",
                    compaction_group
                )
                .into());
            }
        };

        // 2. Get manual compaction task.
        let compact_task = self
            .manual_get_compact_task(compaction_group, manual_compaction_option)
            .await;
        let compact_task = match compact_task {
            Ok(Some(compact_task)) => compact_task,
            Ok(None) => {
                // No compaction task available.
                return Err(anyhow::anyhow!(
                    "trigger_manual_compaction No compaction_task is available. compaction_group {}",
                    compaction_group
                )
                .into());
            }
            Err(err) => {
                tracing::warn!(error = %err.as_report(), "Failed to get compaction task");

                return Err(anyhow::anyhow!(err)
                    .context(format!(
                        "Failed to get compaction task for compaction_group {}",
                        compaction_group,
                    ))
                    .into());
            }
        };

        // 3. send task to compactor
        let compact_task_string = compact_task_to_string(&compact_task);
        // TODO: shall we need to cancel on meta ?
        compactor
            .send_event(ResponseEvent::CompactTask(compact_task))
            .with_context(|| {
                format!(
                    "Failed to trigger compaction task for compaction_group {}",
                    compaction_group,
                )
            })?;

        tracing::info!(
            "Trigger manual compaction task. {}. cost time: {:?}",
            &compact_task_string,
            start_time.elapsed(),
        );

        Ok(())
    }

    #[cfg(any(test, feature = "test"))]
    pub fn compactor_manager_ref_for_test(&self) -> CompactorManagerRef {
        self.compactor_manager.clone()
    }

    #[cfg(any(test, feature = "test"))]
    #[named]
    pub async fn compaction_task_from_assignment_for_test(
        &self,
        task_id: u64,
    ) -> Option<CompactTaskAssignment> {
        let compaction_guard = read_lock!(self, compaction).await;
        let assignment_ref = &compaction_guard.compact_task_assignment;
        assignment_ref.get(&task_id).cloned()
    }

    #[cfg(any(test, feature = "test"))]
    #[named]
    pub async fn report_compact_task_for_test(
        &self,
        task_id: u64,
        compact_task: Option<CompactTask>,
        task_status: TaskStatus,
        sorted_output_ssts: Vec<SstableInfo>,
        table_stats_change: Option<PbTableStatsMap>,
    ) -> Result<()> {
        if let Some(task) = compact_task {
            let mut guard = write_lock!(self, compaction).await;
            guard.compact_task_assignment.insert(
                task_id,
                CompactTaskAssignment {
                    compact_task: Some(task),
                    context_id: 0,
                },
            );
        }

        // In the test, the contents of the compact task may have been modified directly, while the contents of compact_task_assignment were not modified.
        // So we pass the modified compact_task directly into the `report_compact_task_impl`
        self.report_compact_tasks(vec![ReportTask {
            task_id,
            task_status: task_status as i32,
            sorted_output_ssts,
            table_stats_change: table_stats_change.unwrap_or_default(),
        }])
        .await?;
        Ok(())
    }

    pub fn metadata_manager(&self) -> &MetadataManager {
        &self.metadata_manager
    }

    fn notify_last_version_delta(&self, versioning: &Versioning) {
        self.env
            .notification_manager()
            .notify_hummock_without_version(
                Operation::Add,
                Info::HummockVersionDeltas(risingwave_pb::hummock::HummockVersionDeltas {
                    version_deltas: vec![versioning
                        .hummock_version_deltas
                        .last_key_value()
                        .unwrap()
                        .1
                        .to_protobuf()],
                }),
            );
    }

    fn notify_version_deltas(&self, versioning: &Versioning, last_version_id: u64) {
        let start_version_id = last_version_id + 1;
        let version_deltas = versioning
            .hummock_version_deltas
            .range(start_version_id..)
            .map(|(_, delta)| delta.to_protobuf())
            .collect_vec();
        self.env
            .notification_manager()
            .notify_hummock_without_version(
                Operation::Add,
                Info::HummockVersionDeltas(risingwave_pb::hummock::HummockVersionDeltas {
                    version_deltas,
                }),
            );
    }

    fn notify_stats(&self, stats: &HummockVersionStats) {
        self.env
            .notification_manager()
            .notify_frontend_without_version(Operation::Update, Info::HummockStats(stats.clone()));
    }

    #[named]
    pub fn hummock_timer_task(hummock_manager: Arc<Self>) -> (JoinHandle<()>, Sender<()>) {
        use futures::{FutureExt, StreamExt};

        let (shutdown_tx, shutdown_rx) = tokio::sync::oneshot::channel();
        let join_handle = tokio::spawn(async move {
            const CHECK_PENDING_TASK_PERIOD_SEC: u64 = 300;
            const STAT_REPORT_PERIOD_SEC: u64 = 20;
            const COMPACTION_HEARTBEAT_PERIOD_SEC: u64 = 1;

            pub enum HummockTimerEvent {
                GroupSplit,
                CheckDeadTask,
                Report,
                CompactionHeartBeatExpiredCheck,

                DynamicCompactionTrigger,
                SpaceReclaimCompactionTrigger,
                TtlCompactionTrigger,
                TombstoneCompactionTrigger,

                FullGc,
            }
            let mut check_compact_trigger_interval =
                tokio::time::interval(Duration::from_secs(CHECK_PENDING_TASK_PERIOD_SEC));
            check_compact_trigger_interval
                .set_missed_tick_behavior(tokio::time::MissedTickBehavior::Delay);
            check_compact_trigger_interval.reset();

            let check_compact_trigger = IntervalStream::new(check_compact_trigger_interval)
                .map(|_| HummockTimerEvent::CheckDeadTask);

            let mut stat_report_interval =
                tokio::time::interval(std::time::Duration::from_secs(STAT_REPORT_PERIOD_SEC));
            stat_report_interval.set_missed_tick_behavior(tokio::time::MissedTickBehavior::Delay);
            stat_report_interval.reset();
            let stat_report_trigger =
                IntervalStream::new(stat_report_interval).map(|_| HummockTimerEvent::Report);

            let mut compaction_heartbeat_interval = tokio::time::interval(
                std::time::Duration::from_secs(COMPACTION_HEARTBEAT_PERIOD_SEC),
            );
            compaction_heartbeat_interval
                .set_missed_tick_behavior(tokio::time::MissedTickBehavior::Delay);
            compaction_heartbeat_interval.reset();
            let compaction_heartbeat_trigger = IntervalStream::new(compaction_heartbeat_interval)
                .map(|_| HummockTimerEvent::CompactionHeartBeatExpiredCheck);

            let mut min_trigger_interval = tokio::time::interval(Duration::from_secs(
                hummock_manager.env.opts.periodic_compaction_interval_sec,
            ));
            min_trigger_interval.set_missed_tick_behavior(tokio::time::MissedTickBehavior::Delay);
            min_trigger_interval.reset();
            let dynamic_tick_trigger = IntervalStream::new(min_trigger_interval)
                .map(|_| HummockTimerEvent::DynamicCompactionTrigger);

            let mut min_space_reclaim_trigger_interval =
                tokio::time::interval(Duration::from_secs(
                    hummock_manager
                        .env
                        .opts
                        .periodic_space_reclaim_compaction_interval_sec,
                ));
            min_space_reclaim_trigger_interval
                .set_missed_tick_behavior(tokio::time::MissedTickBehavior::Delay);
            min_space_reclaim_trigger_interval.reset();
            let space_reclaim_trigger = IntervalStream::new(min_space_reclaim_trigger_interval)
                .map(|_| HummockTimerEvent::SpaceReclaimCompactionTrigger);

            let mut min_ttl_reclaim_trigger_interval = tokio::time::interval(Duration::from_secs(
                hummock_manager
                    .env
                    .opts
                    .periodic_ttl_reclaim_compaction_interval_sec,
            ));
            min_ttl_reclaim_trigger_interval
                .set_missed_tick_behavior(tokio::time::MissedTickBehavior::Delay);
            min_ttl_reclaim_trigger_interval.reset();
            let ttl_reclaim_trigger = IntervalStream::new(min_ttl_reclaim_trigger_interval)
                .map(|_| HummockTimerEvent::TtlCompactionTrigger);

            let mut full_gc_interval = tokio::time::interval(Duration::from_secs(
                hummock_manager.env.opts.full_gc_interval_sec,
            ));
            full_gc_interval.set_missed_tick_behavior(tokio::time::MissedTickBehavior::Delay);
            full_gc_interval.reset();
            let full_gc_trigger =
                IntervalStream::new(full_gc_interval).map(|_| HummockTimerEvent::FullGc);

            let mut tombstone_reclaim_trigger_interval =
                tokio::time::interval(Duration::from_secs(
                    hummock_manager
                        .env
                        .opts
                        .periodic_tombstone_reclaim_compaction_interval_sec,
                ));
            tombstone_reclaim_trigger_interval
                .set_missed_tick_behavior(tokio::time::MissedTickBehavior::Delay);
            tombstone_reclaim_trigger_interval.reset();
            let tombstone_reclaim_trigger = IntervalStream::new(tombstone_reclaim_trigger_interval)
                .map(|_| HummockTimerEvent::TombstoneCompactionTrigger);

            let mut triggers: Vec<BoxStream<'static, HummockTimerEvent>> = vec![
                Box::pin(check_compact_trigger),
                Box::pin(stat_report_trigger),
                Box::pin(compaction_heartbeat_trigger),
                Box::pin(dynamic_tick_trigger),
                Box::pin(space_reclaim_trigger),
                Box::pin(ttl_reclaim_trigger),
                Box::pin(full_gc_trigger),
                Box::pin(tombstone_reclaim_trigger),
            ];

            let periodic_check_split_group_interval_sec = hummock_manager
                .env
                .opts
                .periodic_split_compact_group_interval_sec;

            if periodic_check_split_group_interval_sec > 0 {
                let mut split_group_trigger_interval = tokio::time::interval(Duration::from_secs(
                    periodic_check_split_group_interval_sec,
                ));
                split_group_trigger_interval
                    .set_missed_tick_behavior(tokio::time::MissedTickBehavior::Delay);

                let split_group_trigger = IntervalStream::new(split_group_trigger_interval)
                    .map(|_| HummockTimerEvent::GroupSplit);
                triggers.push(Box::pin(split_group_trigger));
            }

            let event_stream = select_all(triggers);
            use futures::pin_mut;
            pin_mut!(event_stream);

            let shutdown_rx_shared = shutdown_rx.shared();

            tracing::info!(
                "Hummock timer task tracing [GroupSplit interval {} sec] [CheckDeadTask interval {} sec] [Report interval {} sec] [CompactionHeartBeat interval {} sec]",
                    periodic_check_split_group_interval_sec, CHECK_PENDING_TASK_PERIOD_SEC, STAT_REPORT_PERIOD_SEC, COMPACTION_HEARTBEAT_PERIOD_SEC
            );

            loop {
                let item =
                    futures::future::select(event_stream.next(), shutdown_rx_shared.clone()).await;

                match item {
                    Either::Left((event, _)) => {
                        if let Some(event) = event {
                            match event {
                                HummockTimerEvent::CheckDeadTask => {
                                    if hummock_manager.env.opts.compaction_deterministic_test {
                                        continue;
                                    }

                                    hummock_manager.check_dead_task().await;
                                }

                                HummockTimerEvent::GroupSplit => {
                                    if hummock_manager.env.opts.compaction_deterministic_test {
                                        continue;
                                    }

                                    hummock_manager.on_handle_check_split_multi_group().await;
                                }

                                HummockTimerEvent::Report => {
                                    let (
                                        current_version,
                                        id_to_config,
                                        branched_sst,
                                        version_stats,
                                    ) = {
                                        let versioning_guard =
                                            read_lock!(hummock_manager.as_ref(), versioning).await;

                                        let configs =
                                            hummock_manager.get_compaction_group_map().await;
                                        let versioning_deref = versioning_guard;
                                        (
                                            versioning_deref.current_version.clone(),
                                            configs,
                                            versioning_deref.branched_ssts.clone(),
                                            versioning_deref.version_stats.clone(),
                                        )
                                    };

                                    if let Some(mv_id_to_all_table_ids) = hummock_manager
                                        .metadata_manager
                                        .get_job_id_to_internal_table_ids_mapping()
                                        .await
                                    {
                                        trigger_mv_stat(
                                            &hummock_manager.metrics,
                                            &version_stats,
                                            mv_id_to_all_table_ids,
                                        );
                                    }

                                    for compaction_group_id in
                                        get_compaction_group_ids(&current_version)
                                    {
                                        let compaction_group_config =
                                            &id_to_config[&compaction_group_id];

                                        let group_levels = current_version
                                            .get_compaction_group_levels(
                                                compaction_group_config.group_id(),
                                            );

                                        trigger_split_stat(
                                            &hummock_manager.metrics,
                                            compaction_group_config.group_id(),
                                            group_levels.member_table_ids.len(),
                                            &branched_sst,
                                        );

                                        trigger_lsm_stat(
                                            &hummock_manager.metrics,
                                            compaction_group_config.compaction_config(),
                                            group_levels,
                                            compaction_group_config.group_id(),
                                        )
                                    }
                                }

                                HummockTimerEvent::CompactionHeartBeatExpiredCheck => {
                                    let compactor_manager =
                                        hummock_manager.compactor_manager.clone();

                                    // TODO: add metrics to track expired tasks
                                    // The cancel task has two paths
                                    // 1. compactor heartbeat cancels the expired task based on task
                                    // progress (meta + compactor)
                                    // 2. meta periodically scans the task and performs a cancel on
                                    // the meta side for tasks that are not updated by heartbeat
                                    for task in compactor_manager.get_heartbeat_expired_tasks() {
                                        if let Err(e) = hummock_manager
                                            .cancel_compact_task(
                                                task.task_id,
                                                TaskStatus::HeartbeatCanceled,
                                            )
                                            .await
                                        {
                                            tracing::error!(
                                                task_id = task.task_id,
                                                error = %e.as_report(),
                                                "Attempt to remove compaction task due to elapsed heartbeat failed. We will continue to track its heartbeat
                                                until we can successfully report its status",
                                            );
                                        }
                                    }
                                }

                                HummockTimerEvent::DynamicCompactionTrigger => {
                                    // Disable periodic trigger for compaction_deterministic_test.
                                    if hummock_manager.env.opts.compaction_deterministic_test {
                                        continue;
                                    }

                                    hummock_manager
                                        .on_handle_trigger_multi_group(
                                            compact_task::TaskType::Dynamic,
                                        )
                                        .await;
                                }

                                HummockTimerEvent::SpaceReclaimCompactionTrigger => {
                                    // Disable periodic trigger for compaction_deterministic_test.
                                    if hummock_manager.env.opts.compaction_deterministic_test {
                                        continue;
                                    }

                                    hummock_manager
                                        .on_handle_trigger_multi_group(
                                            compact_task::TaskType::SpaceReclaim,
                                        )
                                        .await;
                                }

                                HummockTimerEvent::TtlCompactionTrigger => {
                                    // Disable periodic trigger for compaction_deterministic_test.
                                    if hummock_manager.env.opts.compaction_deterministic_test {
                                        continue;
                                    }

                                    hummock_manager
                                        .on_handle_trigger_multi_group(compact_task::TaskType::Ttl)
                                        .await;
                                }

                                HummockTimerEvent::TombstoneCompactionTrigger => {
                                    // Disable periodic trigger for compaction_deterministic_test.
                                    if hummock_manager.env.opts.compaction_deterministic_test {
                                        continue;
                                    }

                                    hummock_manager
                                        .on_handle_trigger_multi_group(
                                            compact_task::TaskType::Tombstone,
                                        )
                                        .await;
                                }

                                HummockTimerEvent::FullGc => {
                                    if hummock_manager
                                        .start_full_gc(Duration::from_secs(3600))
                                        .is_ok()
                                    {
                                        tracing::info!("Start full GC from meta node.");
                                    }
                                }
                            }
                        }
                    }

                    Either::Right((_, _shutdown)) => {
                        tracing::info!("Hummock timer loop is stopped");
                        break;
                    }
                }
            }
        });
        (join_handle, shutdown_tx)
    }

    #[named]
    pub async fn check_dead_task(&self) {
        const MAX_COMPACTION_L0_MULTIPLIER: u64 = 32;
        const MAX_COMPACTION_DURATION_SEC: u64 = 20 * 60;
        let (groups, configs) = {
            let versioning_guard = read_lock!(self, versioning).await;
            let g = versioning_guard
                .current_version
                .levels
                .iter()
                .map(|(id, group)| {
                    (
                        *id,
                        group
                            .l0
                            .as_ref()
                            .unwrap()
                            .sub_levels
                            .iter()
                            .map(|level| level.total_file_size)
                            .sum::<u64>(),
                    )
                })
                .collect_vec();
            let c = self.get_compaction_group_map().await;
            (g, c)
        };
        let mut slowdown_groups: HashMap<u64, u64> = HashMap::default();
        {
            for (group_id, l0_file_size) in groups {
                let group = &configs[&group_id];
                if l0_file_size
                    > MAX_COMPACTION_L0_MULTIPLIER
                        * group.compaction_config.max_bytes_for_level_base
                {
                    slowdown_groups.insert(group_id, l0_file_size);
                }
            }
        }
        if slowdown_groups.is_empty() {
            return;
        }
        let mut pending_tasks: HashMap<u64, (u64, usize, RunningCompactTask)> = HashMap::default();
        {
            let compaction_guard = read_lock!(self, compaction).await;
            for group_id in slowdown_groups.keys() {
                if let Some(status) = compaction_guard.compaction_statuses.get(group_id) {
                    for (idx, level_handler) in status.level_handlers.iter().enumerate() {
                        let tasks = level_handler.get_pending_tasks().to_vec();
                        if tasks.is_empty() {
                            continue;
                        }
                        for task in tasks {
                            pending_tasks.insert(task.task_id, (*group_id, idx, task));
                        }
                    }
                }
            }
        }
        let task_ids = pending_tasks.keys().cloned().collect_vec();
        let task_infos = self
            .compactor_manager
            .check_tasks_status(&task_ids, Duration::from_secs(MAX_COMPACTION_DURATION_SEC));
        for (task_id, (compact_time, status)) in task_infos {
            if status == TASK_NORMAL {
                continue;
            }
            if let Some((group_id, level_id, task)) = pending_tasks.get(&task_id) {
                let group_size = *slowdown_groups.get(group_id).unwrap();
                warn!("COMPACTION SLOW: the task-{} of group-{}(size: {}MB) level-{} has not finished after {:?}, {}, it may cause pending sstable files({:?}) blocking other task.",
                    task_id, *group_id,group_size / 1024 / 1024,*level_id, compact_time, status, task.ssts);
            }
        }
    }

    fn collect_table_write_throughput(&self, table_stats: PbTableStatsMap) {
        let mut table_infos = self.history_table_throughput.write();
        for (table_id, stat) in table_stats {
            let throughput = (stat.total_value_size + stat.total_key_size) as u64;
            let entry = table_infos.entry(table_id).or_default();
            entry.push_back(throughput);
            if entry.len() > HISTORY_TABLE_INFO_STATISTIC_TIME {
                entry.pop_front();
            }
        }
    }

    /// * For compaction group with only one single state-table, do not change it again.
    /// * For state-table which only write less than `HISTORY_TABLE_INFO_WINDOW_SIZE` times, do not
    ///   change it. Because we need more statistic data to decide split strategy.
    /// * For state-table with low throughput which write no more than
    ///   `min_table_split_write_throughput` data, never split it.
    /// * For state-table whose size less than `min_table_split_size`, do not split it unless its
    ///   throughput keep larger than `table_write_throughput_threshold` for a long time.
    /// * For state-table whose throughput less than `min_table_split_write_throughput`, do not
    ///   increase it size of base-level.
    async fn on_handle_check_split_multi_group(&self) {
        let params = self.env.system_params_reader().await;
        let barrier_interval_ms = params.barrier_interval_ms() as u64;
        let checkpoint_secs = std::cmp::max(
            1,
            params.checkpoint_frequency() * barrier_interval_ms / 1000,
        );
        let created_tables = match self.metadata_manager.get_created_table_ids().await {
            Ok(created_tables) => created_tables,
            Err(err) => {
                tracing::warn!(error = %err.as_report(), "failed to fetch created table ids");
                return;
            }
        };
        let created_tables: HashSet<u32> = HashSet::from_iter(created_tables);
        let table_write_throughput = self.history_table_throughput.read().clone();
        let mut group_infos = self.calculate_compaction_group_statistic().await;
        group_infos.sort_by_key(|group| group.group_size);
        group_infos.reverse();
        const SPLIT_BY_TABLE: u32 = 1;

        let mut group_to_table_vnode_partition = self.group_to_table_vnode_partition.read().clone();
        for group in &group_infos {
            if group.table_statistic.len() == 1 {
                // no need to handle the separate compaciton group
                continue;
            }

            let mut table_vnode_partition_mappoing = group_to_table_vnode_partition
                .entry(group.group_id)
                .or_default();

            for (table_id, table_size) in &group.table_statistic {
                let rule = self
                    .calculate_table_align_rule(
                        &table_write_throughput,
                        table_id,
                        table_size,
                        !created_tables.contains(table_id),
                        checkpoint_secs,
                        group.group_id,
                        group.group_size,
                    )
                    .await;

                match rule {
                    TableAlignRule::NoOptimization => {
                        table_vnode_partition_mappoing.remove(table_id);
                        continue;
                    }

                    TableAlignRule::SplitByTable(table_id) => {
                        if self.env.opts.hybird_partition_vnode_count > 0 {
                            table_vnode_partition_mappoing.insert(table_id, SPLIT_BY_TABLE);
                        } else {
                            table_vnode_partition_mappoing.remove(&table_id);
                        }
                    }

                    TableAlignRule::SplitByVnode((table_id, vnode)) => {
                        if self.env.opts.hybird_partition_vnode_count > 0 {
                            table_vnode_partition_mappoing.insert(table_id, vnode);
                        } else {
                            table_vnode_partition_mappoing.remove(&table_id);
                        }
                    }

                    TableAlignRule::SplitToDedicatedCg((
                        new_group_id,
                        table_vnode_partition_count,
                    )) => {
                        let _ = table_vnode_partition_mappoing; // drop
                        group_to_table_vnode_partition
                            .insert(new_group_id, table_vnode_partition_count);

                        table_vnode_partition_mappoing = group_to_table_vnode_partition
                            .entry(group.group_id)
                            .or_default();
                    }
                }
            }
        }

        tracing::trace!(
            "group_to_table_vnode_partition {:?}",
            group_to_table_vnode_partition
        );

        // batch update group_to_table_vnode_partition
        *self.group_to_table_vnode_partition.write() = group_to_table_vnode_partition;
    }

    pub fn compaction_event_loop(
        hummock_manager: Arc<Self>,
        mut compactor_streams_change_rx: UnboundedReceiver<(
            u32,
            Streaming<SubscribeCompactionEventRequest>,
        )>,
    ) -> Vec<(JoinHandle<()>, Sender<()>)> {
        let mut compactor_request_streams = FuturesUnordered::new();
        let (shutdown_tx, shutdown_rx) = tokio::sync::oneshot::channel();
        let (shutdown_tx_dedicated, shutdown_rx_dedicated) = tokio::sync::oneshot::channel();
        let shutdown_rx_shared = shutdown_rx.shared();
        let shutdown_rx_dedicated_shared = shutdown_rx_dedicated.shared();

        let (tx, rx) = unbounded_channel();

        let mut join_handle_vec = Vec::default();

        let hummock_manager_dedicated = hummock_manager.clone();
        let compact_task_event_handler_join_handle = tokio::spawn(async move {
            Self::compact_task_dedicated_event_handler(
                hummock_manager_dedicated,
                rx,
                shutdown_rx_dedicated_shared,
            )
            .await;
        });

        join_handle_vec.push((
            compact_task_event_handler_join_handle,
            shutdown_tx_dedicated,
        ));

        let join_handle = tokio::spawn(async move {
            let push_stream =
                |context_id: u32,
                 stream: Streaming<SubscribeCompactionEventRequest>,
                 compactor_request_streams: &mut FuturesUnordered<_>| {
                    let future = stream
                        .into_future()
                        .map(move |stream_future| (context_id, stream_future));

                    compactor_request_streams.push(future);
                };

            let mut event_loop_iteration_now = Instant::now();

            loop {
                let shutdown_rx_shared = shutdown_rx_shared.clone();
                let hummock_manager = hummock_manager.clone();
                hummock_manager
                    .metrics
                    .compaction_event_loop_iteration_latency
                    .observe(event_loop_iteration_now.elapsed().as_millis() as _);
                event_loop_iteration_now = Instant::now();

                tokio::select! {
                    _ = shutdown_rx_shared => { return; },

                    compactor_stream = compactor_streams_change_rx.recv() => {
                        if let Some((context_id, stream)) = compactor_stream {
                            tracing::info!("compactor {} enters the cluster", context_id);
                            push_stream(context_id, stream, &mut compactor_request_streams);
                        }
                    },

                    result = pending_on_none(compactor_request_streams.next()) => {
                        let mut compactor_alive = true;

                        let (context_id, compactor_stream_req): (_, (std::option::Option<std::result::Result<SubscribeCompactionEventRequest, _>>, _)) = result;
                        let (event, create_at, stream) = match compactor_stream_req {
                            (Some(Ok(req)), stream) => {
                                (req.event.unwrap(), req.create_at, stream)
                            }

                            (Some(Err(err)), _stream) => {
                                tracing::warn!(error = %err.as_report(), "compactor stream {} poll with err, recv stream may be destroyed", context_id);
                                continue
                            }

                            _ => {
                                tracing::warn!("compactor stream {} poll err, recv stream may be destroyed", context_id);
                                continue
                            },
                        };

                        {
                            let consumed_latency_ms = SystemTime::now()
                                .duration_since(std::time::UNIX_EPOCH)
                                .expect("Clock may have gone backwards")
                                .as_millis()
                                as u64
                            - create_at;
                            hummock_manager.metrics
                                .compaction_event_consumed_latency
                                .observe(consumed_latency_ms as _);
                        }

                        match event {
                            RequestEvent::HeartBeat(HeartBeat {
                                progress,
                            }) => {
                                let compactor_manager = hummock_manager.compactor_manager.clone();
                                let cancel_tasks = compactor_manager.update_task_heartbeats(&progress);
                                if let Some(compactor) = compactor_manager.get_compactor(context_id) {
                                    // TODO: task cancellation can be batched
                                    for task in cancel_tasks {
                                        tracing::info!(
                                            "Task with group_id {} task_id {} with context_id {} has expired due to lack of visible progress",
                                            task.compaction_group_id,
                                            task.task_id,
                                            context_id,
                                        );

                                        if let Err(e) =
                                            hummock_manager
                                            .cancel_compact_task(task.task_id, TaskStatus::HeartbeatCanceled)
                                            .await
                                        {
                                            tracing::error!(
                                                task_id = task.task_id,
                                                error = %e.as_report(),
                                                "Attempt to remove compaction task due to elapsed heartbeat failed. We will continue to track its heartbeat
                                                until we can successfully report its status."
                                            );
                                        }

                                        // Forcefully cancel the task so that it terminates
                                        // early on the compactor
                                        // node.
                                        let _ = compactor.cancel_task(task.task_id);
                                        tracing::info!(
                                            "CancelTask operation for task_id {} has been sent to node with context_id {}",
                                            context_id,
                                            task.task_id
                                        );
                                    }
                                } else {
                                    // Determine the validity of the compactor streaming rpc. When the compactor no longer exists in the manager, the stream will be removed.
                                    // Tip: Connectivity to the compactor will be determined through the `send_event` operation. When send fails, it will be removed from the manager
                                    compactor_alive = false;
                                }
                            },

                            RequestEvent::Register(_) => {
                                unreachable!()
                            }

                            e @ (RequestEvent::PullTask(_) | RequestEvent::ReportTask(_)) => {
                                let _ = tx.send((context_id, e));
                            }
                        }

                        if compactor_alive {
                            push_stream(context_id, stream, &mut compactor_request_streams);
                        } else {
                            tracing::warn!("compactor stream {} error, send stream may be destroyed", context_id);
                        }
                    },
                }
            }
        });

        join_handle_vec.push((join_handle, shutdown_tx));

        join_handle_vec
    }

    pub fn add_compactor_stream(
        &self,
        context_id: u32,
        req_stream: Streaming<SubscribeCompactionEventRequest>,
    ) {
        self.compactor_streams_change_tx
            .send((context_id, req_stream))
            .unwrap();
    }

    async fn on_handle_trigger_multi_group(&self, task_type: compact_task::TaskType) {
        for cg_id in self.compaction_group_ids().await {
            if let Err(e) = self.compaction_state.try_sched_compaction(cg_id, task_type) {
                tracing::warn!(
                    error = %e.as_report(),
                    "Failed to schedule {:?} compaction for compaction group {}",
                    task_type,
                    cg_id,
                );
            }
        }
    }

    pub async fn auto_pick_compaction_group_and_type(
        &self,
    ) -> Option<(CompactionGroupId, compact_task::TaskType)> {
        let mut compaction_group_ids = self.compaction_group_ids().await;
        compaction_group_ids.shuffle(&mut thread_rng());

        for cg_id in compaction_group_ids {
            if let Some(pick_type) = self.compaction_state.auto_pick_type(cg_id) {
                return Some((cg_id, pick_type));
            }
        }

        None
    }

    /// This method will return all compaction group id in a random order and task type. If there are any group block by `write_limit`, it will return a single array with `TaskType::Emergency`.
    /// If these groups get different task-type, it will return all group id with `TaskType::Dynamic` if the first group get `TaskType::Dynamic`, otherwise it will return the single group with other task type.
    #[named]
    pub async fn auto_pick_compaction_groups_and_type(
        &self,
    ) -> (Vec<CompactionGroupId>, compact_task::TaskType) {
        let versioning_guard = read_lock!(self, versioning).await;
        let versioning = versioning_guard.deref();
        let mut compaction_group_ids =
            get_compaction_group_ids(&versioning.current_version).collect_vec();
        compaction_group_ids.shuffle(&mut thread_rng());

        let mut normal_groups = vec![];
        for cg_id in compaction_group_ids {
            if versioning.write_limit.contains_key(&cg_id) {
                let enable_emergency_picker = match self
                    .compaction_group_manager
                    .read()
                    .await
                    .try_get_compaction_group_config(cg_id)
                {
                    Some(config) => config.compaction_config.enable_emergency_picker,
                    None => {
                        unreachable!("compaction-group {} not exist", cg_id)
                    }
                };

                if enable_emergency_picker {
                    if normal_groups.is_empty() {
                        return (vec![cg_id], TaskType::Emergency);
                    } else {
                        break;
                    }
                }
            }
            if let Some(pick_type) = self.compaction_state.auto_pick_type(cg_id) {
                if pick_type == TaskType::Dynamic {
                    normal_groups.push(cg_id);
                } else if normal_groups.is_empty() {
                    return (vec![cg_id], pick_type);
                }
            }
        }
        (normal_groups, TaskType::Dynamic)
    }

    async fn calculate_table_align_rule(
        &self,
        table_write_throughput: &HashMap<u32, VecDeque<u64>>,
        table_id: &u32,
        table_size: &u64,
        is_creating_table: bool,
        checkpoint_secs: u64,
        parent_group_id: u64,
        group_size: u64,
    ) -> TableAlignRule {
        let default_group_id: CompactionGroupId = StaticCompactionGroupId::StateDefault.into();
        let mv_group_id: CompactionGroupId = StaticCompactionGroupId::MaterializedView.into();
        let partition_vnode_count = self.env.opts.partition_vnode_count;
        let hybrid_vnode_count: u32 = self.env.opts.hybird_partition_vnode_count;
        let window_size = HISTORY_TABLE_INFO_STATISTIC_TIME / (checkpoint_secs as usize);

        let mut is_high_write_throughput = false;
        let mut is_low_write_throughput = true;
        if let Some(history) = table_write_throughput.get(table_id) {
            if !is_creating_table {
                if history.len() >= window_size {
                    is_high_write_throughput = history.iter().all(|throughput| {
                        *throughput / checkpoint_secs
                            > self.env.opts.table_write_throughput_threshold
                    });
                    is_low_write_throughput = history.iter().any(|throughput| {
                        *throughput / checkpoint_secs
                            < self.env.opts.min_table_split_write_throughput
                    });
                }
            } else {
                // For creating table, relax the checking restrictions to make the data alignment behavior more sensitive.
                let sum = history.iter().sum::<u64>();
                is_low_write_throughput = sum
                    < self.env.opts.min_table_split_write_throughput
                        * history.len() as u64
                        * checkpoint_secs;
            }
        }

        let state_table_size = *table_size;
        let result = {
            // When in a hybrid compaction group, data from multiple state tables may exist in a single sst, and in order to make the data in the sub level more aligned, a proactive cut is made for the data.
            // https://github.com/risingwavelabs/risingwave/issues/13037
            // 1. In some scenario (like backfill), the creating state_table / mv may have high write throughput (creating table ). Therefore, we relax the limit of `is_low_write_throughput` and partition the table with high write throughput by vnode to improve the parallel efficiency of compaction.
            // Add: creating table is not allowed to be split
            // 2. For table with low throughput, partition by table_id to minimize amplification.
            // 3. When the write mode is changed (the above conditions are not met), the default behavior is restored
            if !is_low_write_throughput {
                TableAlignRule::SplitByVnode((*table_id, hybrid_vnode_count))
            } else if state_table_size > self.env.opts.cut_table_size_limit {
                TableAlignRule::SplitByTable(*table_id)
            } else {
                TableAlignRule::NoOptimization
            }
        };

        // 1. Avoid splitting a creating table
        // 2. Avoid splitting a is_low_write_throughput creating table
        // 3. Avoid splitting a non-high throughput medium-sized table
        if is_creating_table
            || (is_low_write_throughput)
            || (state_table_size < self.env.opts.min_table_split_size && !is_high_write_throughput)
        {
            return result;
        }

        // do not split a large table and a small table because it would increase IOPS
        // of small table.
        if parent_group_id != default_group_id && parent_group_id != mv_group_id {
            let rest_group_size = group_size - state_table_size;
            if rest_group_size < state_table_size
                && rest_group_size < self.env.opts.min_table_split_size
            {
                return result;
            }
        }

        let ret = self
            .move_state_table_to_compaction_group(
                parent_group_id,
                &[*table_id],
                None,
                partition_vnode_count,
            )
            .await;
        match ret {
            Ok((new_group_id, table_vnode_partition_count)) => {
                tracing::info!("move state table [{}] from group-{} to group-{} success table_vnode_partition_count {:?}", table_id, parent_group_id, new_group_id, table_vnode_partition_count);
                return TableAlignRule::SplitToDedicatedCg((
                    new_group_id,
                    table_vnode_partition_count,
                ));
            }
            Err(e) => {
                tracing::info!(
                    error = %e.as_report(),
                    "failed to move state table [{}] from group-{}",
                    table_id,
                    parent_group_id,
                )
            }
        }

        TableAlignRule::NoOptimization
    }

    async fn initial_compaction_group_config_after_load(
        &self,
        versioning_guard: &mut RwLockWriteGuard<'_, Versioning>,
    ) -> Result<()> {
        // 1. Due to version compatibility, we fix some of the configuration of older versions after hummock starts.
        let current_version = &versioning_guard.current_version;
        let all_group_ids = get_compaction_group_ids(current_version);
        let mut configs = self
            .compaction_group_manager
            .write()
            .await
            .get_or_insert_compaction_group_configs(&all_group_ids.collect_vec())
            .await?;

        // We've already lowered the default limit for write limit in PR-12183, and to prevent older clusters from continuing to use the outdated configuration, we've introduced a new logic to rewrite it in a uniform way.
        let mut rewrite_cg_ids = vec![];
        let mut restore_cg_to_partition_vnode: HashMap<u64, BTreeMap<u32, u32>> =
            HashMap::default();
        for (cg_id, compaction_group_config) in &mut configs {
            // update write limit
            let relaxed_default_write_stop_level_count = 1000;
            if compaction_group_config
                .compaction_config
                .level0_sub_level_compact_level_count
                == relaxed_default_write_stop_level_count
            {
                rewrite_cg_ids.push(*cg_id);
            }

            if let Some(levels) = current_version.levels.get(cg_id) {
                if levels.member_table_ids.len() == 1 {
                    restore_cg_to_partition_vnode.insert(
                        *cg_id,
                        vec![(
                            levels.member_table_ids[0],
                            compaction_group_config
                                .compaction_config
                                .split_weight_by_vnode,
                        )]
                        .into_iter()
                        .collect(),
                    );
                }
            }
        }

        if !rewrite_cg_ids.is_empty() {
            tracing::info!("Compaction group {:?} configs rewrite ", rewrite_cg_ids);

            // update meta store
            let result = self
                .compaction_group_manager
                .write()
                .await
                .update_compaction_config(
                    &rewrite_cg_ids,
                    &[
                        mutable_config::MutableConfig::Level0StopWriteThresholdSubLevelNumber(
                            compaction_config::level0_stop_write_threshold_sub_level_number(),
                        ),
                    ],
                )
                .await?;

            // update memory
            for new_config in result {
                configs.insert(new_config.group_id(), new_config);
            }
        }

        versioning_guard.write_limit =
            calc_new_write_limits(configs, HashMap::new(), &versioning_guard.current_version);
        trigger_write_stop_stats(&self.metrics, &versioning_guard.write_limit);
        tracing::debug!("Hummock stopped write: {:#?}", versioning_guard.write_limit);

        {
            // 2. Restore the memory data structure according to the memory of the compaction group config.
            let mut group_to_table_vnode_partition = self.group_to_table_vnode_partition.write();
            for (cg_id, table_vnode_partition) in restore_cg_to_partition_vnode {
                group_to_table_vnode_partition.insert(cg_id, table_vnode_partition);
            }
        }

        Ok(())
    }
}

// This structure describes how hummock handles sst switching in a compaction group. A better sst cut will result in better data alignment, which in turn will improve the efficiency of the compaction.
// By adopting certain rules, a better sst cut will lead to better data alignment and thus improve the efficiency of the compaction.
pub enum TableAlignRule {
    // The table_id is not optimized for alignment.
    NoOptimization,
    // Move the table_id to a separate compaction group. Currently, the system only supports separate compaction with one table.
    SplitToDedicatedCg((CompactionGroupId, BTreeMap<StateTableId, u32>)),
    // In the current group, partition the table's data according to the granularity of the vnode.
    SplitByVnode((StateTableId, u32)),
    // In the current group, partition the table's data at the granularity of the table.
    SplitByTable(StateTableId),
}

fn drop_sst(
    branched_ssts: &mut BTreeMapTransactionWrapper<'_, HummockSstableObjectId, BranchedSstInfo>,
    group_id: CompactionGroupId,
    object_id: HummockSstableObjectId,
    sst_id: HummockSstableId,
) -> bool {
    match branched_ssts.get_mut(object_id) {
        Some(mut entry) => {
            // if group_id not exist, it would not pass the stale check before.
            let removed_sst_id = entry.get(&group_id).unwrap();
            assert_eq!(*removed_sst_id, sst_id);
            entry.remove(&group_id);
            if entry.is_empty() {
                branched_ssts.remove(object_id);
                true
            } else {
                false
            }
        }
        None => true,
    }
}

fn gen_version_delta<'a>(
    txn: &mut BTreeMapTransactionWrapper<'a, HummockVersionId, HummockVersionDelta>,
    branched_ssts: &mut BTreeMapTransactionWrapper<'a, HummockSstableObjectId, BranchedSstInfo>,
    old_version: &HummockVersion,
    compact_task: &CompactTask,
    deterministic_mode: bool,
) -> HummockVersionDelta {
    let trivial_move = CompactStatus::is_trivial_move_task(compact_task);

    let mut version_delta = HummockVersionDelta {
        id: old_version.id + 1,
        prev_id: old_version.id,
        max_committed_epoch: old_version.max_committed_epoch,
        trivial_move,
        ..Default::default()
    };
    let group_deltas = &mut version_delta
        .group_deltas
        .entry(compact_task.compaction_group_id)
        .or_default()
        .group_deltas;
    let mut gc_object_ids = vec![];
    let mut removed_table_ids_map: BTreeMap<u32, Vec<u64>> = BTreeMap::default();

    for level in &compact_task.input_ssts {
        let level_idx = level.level_idx;
        let mut removed_table_ids = level
            .table_infos
            .iter()
            .map(|sst| {
                let object_id = sst.get_object_id();
                let sst_id = sst.get_sst_id();
                if !trivial_move
                    && drop_sst(
                        branched_ssts,
                        compact_task.compaction_group_id,
                        object_id,
                        sst_id,
                    )
                {
                    gc_object_ids.push(object_id);
                }
                sst_id
            })
            .collect_vec();

        removed_table_ids_map
            .entry(level_idx)
            .or_default()
            .append(&mut removed_table_ids);
    }

    for (level_idx, removed_table_ids) in removed_table_ids_map {
        let group_delta = GroupDelta {
            delta_type: Some(DeltaType::IntraLevel(IntraLevelDelta {
                level_idx,
                removed_table_ids,
                ..Default::default()
            })),
        };
        group_deltas.push(group_delta);
    }

    let group_delta = GroupDelta {
        delta_type: Some(DeltaType::IntraLevel(IntraLevelDelta {
            level_idx: compact_task.target_level,
            inserted_table_infos: compact_task.sorted_output_ssts.clone(),
            l0_sub_level_id: compact_task.target_sub_level_id,
            vnode_partition_count: compact_task.split_weight_by_vnode,
            ..Default::default()
        })),
    };
    group_deltas.push(group_delta);
    version_delta.gc_object_ids.append(&mut gc_object_ids);
    version_delta.safe_epoch = std::cmp::max(old_version.safe_epoch, compact_task.watermark);

    // Don't persist version delta generated by compaction to meta store in deterministic mode.
    // Because it will override existing version delta that has same ID generated in the data
    // ingestion phase.
    if !deterministic_mode {
        txn.insert(version_delta.id, version_delta.clone());
    }

    version_delta
}

async fn write_exclusive_cluster_id(
    state_store_dir: &str,
    cluster_id: ClusterId,
    object_store: ObjectStoreRef,
) -> Result<()> {
    const CLUSTER_ID_DIR: &str = "cluster_id";
    const CLUSTER_ID_NAME: &str = "0";
    let cluster_id_dir = format!("{}/{}/", state_store_dir, CLUSTER_ID_DIR);
    let cluster_id_full_path = format!("{}{}", cluster_id_dir, CLUSTER_ID_NAME);
    match object_store.read(&cluster_id_full_path, ..).await {
        Ok(stored_cluster_id) => {
            let stored_cluster_id = String::from_utf8(stored_cluster_id.to_vec()).unwrap();
            if cluster_id.deref() == stored_cluster_id {
                return Ok(());
            }

            Err(ObjectError::internal(format!(
                "Data directory is already used by another cluster with id {:?}, path {}.",
                stored_cluster_id, cluster_id_full_path,
            ))
            .into())
        }
        Err(e) => {
            if e.is_object_not_found_error() {
                object_store
                    .upload(&cluster_id_full_path, Bytes::from(String::from(cluster_id)))
                    .await?;
                return Ok(());
            }
            Err(e.into())
        }
    }
}

fn init_selectors() -> HashMap<compact_task::TaskType, Box<dyn CompactionSelector>> {
    let mut compaction_selectors: HashMap<compact_task::TaskType, Box<dyn CompactionSelector>> =
        HashMap::default();
    compaction_selectors.insert(
        compact_task::TaskType::Dynamic,
        Box::<DynamicLevelSelector>::default(),
    );
    compaction_selectors.insert(
        compact_task::TaskType::SpaceReclaim,
        Box::<SpaceReclaimCompactionSelector>::default(),
    );
    compaction_selectors.insert(
        compact_task::TaskType::Ttl,
        Box::<TtlCompactionSelector>::default(),
    );
    compaction_selectors.insert(
        compact_task::TaskType::Tombstone,
        Box::<TombstoneCompactionSelector>::default(),
    );
    compaction_selectors.insert(
        compact_task::TaskType::Emergency,
        Box::<EmergencySelector>::default(),
    );
    compaction_selectors
}

type CompactionRequestChannelItem = (CompactionGroupId, compact_task::TaskType);
use risingwave_hummock_sdk::table_watermark::TableWatermarks;
use risingwave_hummock_sdk::version::HummockVersion;
use tokio::sync::mpsc::error::SendError;

use super::compaction::selector::EmergencySelector;
use super::compaction::CompactionSelector;
use crate::hummock::manager::checkpoint::HummockVersionCheckpoint;
use crate::hummock::sequence::next_sstable_object_id;

#[derive(Debug, Default)]
pub struct CompactionState {
    scheduled: Mutex<HashSet<(CompactionGroupId, compact_task::TaskType)>>,
}

impl CompactionState {
    pub fn new() -> Self {
        Self {
            scheduled: Default::default(),
        }
    }

    /// Enqueues only if the target is not yet in queue.
    pub fn try_sched_compaction(
        &self,
        compaction_group: CompactionGroupId,
        task_type: TaskType,
    ) -> std::result::Result<bool, SendError<CompactionRequestChannelItem>> {
        let mut guard = self.scheduled.lock();
        let key = (compaction_group, task_type);
        if guard.contains(&key) {
            return Ok(false);
        }
        guard.insert(key);
        Ok(true)
    }

    pub fn unschedule(
        &self,
        compaction_group: CompactionGroupId,
        task_type: compact_task::TaskType,
    ) {
        self.scheduled.lock().remove(&(compaction_group, task_type));
    }

    pub fn auto_pick_type(&self, group: CompactionGroupId) -> Option<TaskType> {
        let guard = self.scheduled.lock();
        if guard.contains(&(group, compact_task::TaskType::Dynamic)) {
            Some(compact_task::TaskType::Dynamic)
        } else if guard.contains(&(group, compact_task::TaskType::SpaceReclaim)) {
            Some(compact_task::TaskType::SpaceReclaim)
        } else if guard.contains(&(group, compact_task::TaskType::Ttl)) {
            Some(compact_task::TaskType::Ttl)
        } else if guard.contains(&(group, compact_task::TaskType::Tombstone)) {
            Some(compact_task::TaskType::Tombstone)
        } else {
            None
        }
    }
}<|MERGE_RESOLUTION|>--- conflicted
+++ resolved
@@ -1406,7 +1406,6 @@
         let versioning = versioning_guard.deref_mut();
         let _timer = start_measure_real_process_timer!(self);
 
-<<<<<<< HEAD
         let task_end_time = Epoch::physical_now() / 1000;
         {
             // apply result
@@ -1414,13 +1413,13 @@
             compact_task.sorted_output_ssts = sorted_output_ssts;
             for sst in &mut compact_task.sorted_output_ssts {
                 sst.create_time = task_end_time;
-=======
+            }
+        }
         let mut current_version = versioning.current_version.clone();
         // purge stale compact_status
         for group_id in original_keys {
             if !current_version.levels.contains_key(&group_id) {
                 compact_statuses.remove(group_id);
->>>>>>> 1d254979
             }
         }
         let mut tasks = vec![];
