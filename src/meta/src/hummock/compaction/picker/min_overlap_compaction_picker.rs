// Copyright 2023 RisingWave Labs
//
// Licensed under the Apache License, Version 2.0 (the "License");
// you may not use this file except in compliance with the License.
// You may obtain a copy of the License at
//
//     http://www.apache.org/licenses/LICENSE-2.0
//
// Unless required by applicable law or agreed to in writing, software
// distributed under the License is distributed on an "AS IS" BASIS,
// WITHOUT WARRANTIES OR CONDITIONS OF ANY KIND, either express or implied.
// See the License for the specific language governing permissions and
// limitations under the License.

use std::sync::Arc;

use risingwave_hummock_sdk::compaction_group::hummock_version_ext::HummockLevelsExt;
use risingwave_pb::hummock::hummock_version::Levels;
use risingwave_pb::hummock::{InputLevel, LevelType, SstableInfo};

use super::{CompactionInput, CompactionPicker, LocalPickerStatistic, MAX_COMPACT_LEVEL_COUNT};
use crate::hummock::compaction::overlap_strategy::OverlapStrategy;
use crate::hummock::compaction::SubLevelPartition;
use crate::hummock::level_handler::LevelHandler;

pub struct MinOverlappingPicker {
    level: usize,
    target_level: usize,
    max_select_bytes: u64,
    split_by_table: bool,
    overlap_strategy: Arc<dyn OverlapStrategy>,
}

impl MinOverlappingPicker {
    pub fn new(
        level: usize,
        target_level: usize,
        max_select_bytes: u64,
        split_by_table: bool,
        overlap_strategy: Arc<dyn OverlapStrategy>,
    ) -> MinOverlappingPicker {
        MinOverlappingPicker {
            level,
            target_level,
            max_select_bytes,
            split_by_table,
            overlap_strategy,
        }
    }

    pub fn pick_tables(
        &self,
        select_tables: &[SstableInfo],
        target_tables: &[SstableInfo],
        level_handlers: &[LevelHandler],
    ) -> (Vec<SstableInfo>, Vec<SstableInfo>) {
        let mut scores = vec![];
        for left in 0..select_tables.len() {
            if level_handlers[self.level].is_pending_compact(&select_tables[left].sst_id) {
                continue;
            }
            let mut overlap_info = self.overlap_strategy.create_overlap_info();
            let mut select_file_size = 0;
            for (right, table) in select_tables.iter().enumerate().skip(left) {
                if level_handlers[self.level].is_pending_compact(&table.sst_id) {
                    break;
                }
                if self.split_by_table && table.table_ids != select_tables[left].table_ids {
                    break;
                }
                if select_file_size > self.max_select_bytes {
                    break;
                }
                select_file_size += table.file_size;
                overlap_info.update(table);
                let overlap_files_range = overlap_info.check_multiple_overlap(target_tables);
                let mut total_file_size = 0;
                let mut pending_compact = false;
                if !overlap_files_range.is_empty() {
                    for other in &target_tables[overlap_files_range] {
                        if level_handlers[self.target_level].is_pending_compact(&other.sst_id) {
                            pending_compact = true;
                            break;
                        }
                        total_file_size += other.file_size;
                    }
                }
                if pending_compact {
                    break;
                }
                scores.push((total_file_size * 100 / select_file_size, (left, right)));
            }
        }
        if scores.is_empty() {
            return (vec![], vec![]);
        }
        let (_, (left, right)) = scores
            .iter()
            .min_by(|(score1, x), (score2, y)| {
                score1
                    .cmp(score2)
                    .then_with(|| (x.1 - x.0).cmp(&(y.1 - y.0)))
            })
            .unwrap();
        let select_input_ssts = select_tables[*left..(right + 1)].to_vec();
        let target_input_ssts = self
            .overlap_strategy
            .check_base_level_overlap(&select_input_ssts, target_tables);
        (select_input_ssts, target_input_ssts)
    }
}

impl CompactionPicker for MinOverlappingPicker {
    fn pick_compaction(
        &mut self,
        levels: &Levels,
        level_handlers: &[LevelHandler],
        stats: &mut LocalPickerStatistic,
    ) -> Option<CompactionInput> {
        assert!(self.level > 0);
        let select_level = levels.get_level(self.level);
        let (select_input_ssts, target_input_ssts) = self.pick_tables(
            &select_level.table_infos,
            &levels.get_level(self.target_level).table_infos,
            level_handlers,
        );
        if select_input_ssts.is_empty() {
            stats.skip_by_pending_files += 1;
            return None;
        }
        Some(CompactionInput {
            select_input_size: select_input_ssts.iter().map(|sst| sst.file_size).sum(),
            target_input_size: target_input_ssts.iter().map(|sst| sst.file_size).sum(),
            total_file_count: (select_input_ssts.len() + target_input_ssts.len()) as u64,
            input_levels: vec![
                InputLevel {
                    level_idx: self.level as u32,
                    level_type: LevelType::Nonoverlapping as i32,
                    table_infos: select_input_ssts,
                },
                InputLevel {
                    level_idx: self.target_level as u32,
                    level_type: LevelType::Nonoverlapping as i32,
                    table_infos: target_input_ssts,
                },
            ],
            target_level: self.target_level,
<<<<<<< HEAD
            target_sub_level_id: 0,
            vnode_partition_count: levels.vnode_partition_count,
=======
            ..Default::default()
>>>>>>> e8f62d6d
        })
    }
}

pub struct PartitionMinOverlappingPicker {
    inner: MinOverlappingPicker,
    partitions: Vec<SubLevelPartition>,
}

impl PartitionMinOverlappingPicker {
    pub fn new(
        level: usize,
        target_level: usize,
        max_select_bytes: u64,
        overlap_strategy: Arc<dyn OverlapStrategy>,
        partitions: Vec<SubLevelPartition>,
    ) -> Self {
        Self {
            inner: MinOverlappingPicker {
                level,
                target_level,
                max_select_bytes,
                split_by_table: false,
                overlap_strategy,
            },
            partitions,
        }
    }
}

<<<<<<< HEAD
impl CompactionPicker for PartitionMinOverlappingPicker {
    fn pick_compaction(
        &mut self,
        levels: &Levels,
        level_handlers: &[LevelHandler],
        stats: &mut LocalPickerStatistic,
    ) -> Option<CompactionInput> {
        assert!(self.inner.level > 0);
        let select_level = levels.get_level(self.inner.level);
        self.partitions.sort_by_key(|part| {
            part.sub_levels
                .iter()
                .map(|info| info.total_file_size)
                .sum::<u64>()
=======
    fn pick_sub_level(
        &self,
        levels: &[Level],
        level_handler: &LevelHandler,
        sst_index: usize,
        sst: &SstableInfo,
    ) -> SubLevelSstables {
        let mut ret = SubLevelSstables {
            total_file_count: 1,
            total_file_size: sst.file_size,
            sstable_infos: vec![vec![]; levels.len()],
        };
        ret.sstable_infos[0].extend(vec![sst.clone()]);
        let mut overlap_info = self.overlap_strategy.create_overlap_info();
        let mut select_sst_id_set = BTreeSet::default();
        #[allow(clippy::single_range_in_vec_init)]
        let mut overlap_len_and_begins = vec![(sst_index..(sst_index + 1))];
        for sst in &ret.sstable_infos[0] {
            overlap_info.update(sst);
            select_sst_id_set.insert(sst.sst_id);
        }

        for (target_index, target_level) in levels.iter().enumerate().skip(1) {
            if target_level.level_type() != LevelType::Nonoverlapping {
                break;
            }

            let mut overlap_files_range =
                overlap_info.check_multiple_include(&target_level.table_infos);
            if overlap_files_range.is_empty() {
                overlap_files_range =
                    overlap_info.check_multiple_overlap(&target_level.table_infos);
            }
            // We allow a layer in the middle without overlap, so we need to continue to
            // the next layer to search for overlap
            let mut pending_compact = false;
            let mut current_level_size = 0;
            for index in overlap_files_range.start..overlap_files_range.end {
                let other = &target_level.table_infos[index];
                if level_handler.is_pending_compact(&other.sst_id) {
                    pending_compact = true;
                    break;
                }
                overlap_info.update(other);
                select_sst_id_set.insert(other.sst_id);
                current_level_size += other.file_size;
            }

            if pending_compact {
                break;
            }

            let mut extra_overlap_levels = vec![];

            let mut add_files_size = 0;
            // check reverse overlap
            for (reverse_index, old_overlap_range) in
                overlap_len_and_begins.iter_mut().enumerate().rev()
            {
                let target_tables = &levels[reverse_index].table_infos;
                // It has select all files in this sub-level, so it can not overlap with more files.
                if ret.sstable_infos[reverse_index].len() == target_tables.len() {
                    continue;
                }
                let new_overlap_range = overlap_info.check_multiple_overlap(target_tables);
                let mut extra_overlap_sst = Vec::with_capacity(new_overlap_range.len());
                for new_overlap_index in new_overlap_range.clone() {
                    if old_overlap_range.contains(&new_overlap_index) {
                        // Since some of the files have already been selected when selecting
                        // upwards, we filter here to avoid adding sst repeatedly
                        continue;
                    }

                    let other = &target_tables[new_overlap_index];
                    if level_handler.is_pending_compact(&other.sst_id) {
                        pending_compact = true;
                        break;
                    }
                    debug_assert!(!select_sst_id_set.contains(&other.sst_id));
                    add_files_size += other.file_size;
                    overlap_info.update(other);
                    select_sst_id_set.insert(other.sst_id);
                    extra_overlap_sst.push(other.clone());
                }

                if pending_compact {
                    break;
                }

                extra_overlap_levels.push((reverse_index, extra_overlap_sst));
                *old_overlap_range = new_overlap_range;
            }

            // check reverse overlap
            if pending_compact {
                // encountering a pending file means we don't need to continue processing this
                // interval
                break;
            }

            let add_files_count = overlap_files_range.len()
                + extra_overlap_levels
                    .iter()
                    .map(|(_, files)| files.len())
                    .sum::<usize>();

            // more than 1 sub_level
            if ret.total_file_count > 1
                && (ret.total_file_size + (add_files_size + current_level_size)
                    >= self.max_compaction_bytes
                    || ret.total_file_count + add_files_count >= self.max_file_count as usize)
            {
                break;
            }

            if ret
                .sstable_infos
                .iter()
                .filter(|ssts| !ssts.is_empty())
                .count()
                > MAX_COMPACT_LEVEL_COUNT
            {
                break;
            }

            ret.total_file_count += add_files_count;
            ret.total_file_size += add_files_size + current_level_size;
            if !overlap_files_range.is_empty() {
                ret.sstable_infos[target_index]
                    .extend_from_slice(&target_level.table_infos[overlap_files_range.clone()]);
            }
            overlap_len_and_begins.push(overlap_files_range);
            for (reverse_index, files) in extra_overlap_levels {
                ret.sstable_infos[reverse_index].extend(files);
            }
        }

        ret.sstable_infos.retain(|ssts| !ssts.is_empty());
        // sort sst per level due to reverse expand
        ret.sstable_infos.iter_mut().for_each(|level_ssts| {
            level_ssts.sort_by(|sst1, sst2| {
                let a = sst1.key_range.as_ref().unwrap();
                let b = sst2.key_range.as_ref().unwrap();
                a.compare(b)
            });
>>>>>>> e8f62d6d
        });
        self.partitions.reverse();
        for part in &self.partitions {
            let info = &part.sub_levels[0];
            if info.right_idx > info.left_idx {
                let (select_input_ssts, target_input_ssts) = self.inner.pick_tables(
                    &select_level.table_infos[info.left_idx..info.right_idx],
                    &levels.get_level(self.inner.target_level).table_infos,
                    level_handlers,
                );
                if !select_input_ssts.is_empty() {
                    return Some(CompactionInput {
                        input_levels: vec![
                            InputLevel {
                                level_idx: self.inner.level as u32,
                                level_type: LevelType::Nonoverlapping as i32,
                                table_infos: select_input_ssts,
                            },
                            InputLevel {
                                level_idx: self.inner.target_level as u32,
                                level_type: LevelType::Nonoverlapping as i32,
                                table_infos: target_input_ssts,
                            },
                        ],
                        target_level: self.inner.target_level,
                        target_sub_level_id: 0,
                        vnode_partition_count: levels.vnode_partition_count,
                    });
                }
                stats.skip_by_pending_files += 1;
            }
        }
        None
    }
}

#[cfg(test)]
pub mod tests {
    pub use risingwave_pb::hummock::{KeyRange, Level, LevelType};

    use super::*;
    use crate::hummock::compaction::level_selector::tests::{
        generate_l0_nonoverlapping_sublevels, generate_table,
    };
    use crate::hummock::compaction::overlap_strategy::RangeOverlapStrategy;

    #[test]
    fn test_compact_l1() {
        let mut picker = MinOverlappingPicker::new(
            1,
            2,
            10000,
            false,
            Arc::new(RangeOverlapStrategy::default()),
        );
        let levels = vec![
            Level {
                level_idx: 1,
                level_type: LevelType::Nonoverlapping as i32,
                table_infos: vec![
                    generate_table(0, 1, 0, 100, 1),
                    generate_table(1, 1, 101, 200, 1),
                    generate_table(2, 1, 222, 300, 1),
                ],
                ..Default::default()
            },
            Level {
                level_idx: 2,
                level_type: LevelType::Nonoverlapping as i32,
                table_infos: vec![
                    generate_table(4, 1, 0, 100, 1),
                    generate_table(5, 1, 101, 150, 1),
                    generate_table(6, 1, 151, 201, 1),
                    generate_table(7, 1, 501, 800, 1),
                    generate_table(8, 2, 301, 400, 1),
                ],
                ..Default::default()
            },
        ];
        let levels = Levels {
            levels,
            l0: Some(generate_l0_nonoverlapping_sublevels(vec![])),
            ..Default::default()
        };
        let mut level_handlers = vec![
            LevelHandler::new(0),
            LevelHandler::new(1),
            LevelHandler::new(2),
        ];

        // pick a non-overlapping files. It means that this file could be trivial move to next
        // level.
        let mut local_stats = LocalPickerStatistic::default();
        let ret = picker
            .pick_compaction(&levels, &level_handlers, &mut local_stats)
            .unwrap();
        assert_eq!(ret.input_levels[0].level_idx, 1);
        assert_eq!(ret.target_level, 2);
        assert_eq!(ret.input_levels[0].table_infos.len(), 1);
        assert_eq!(ret.input_levels[0].table_infos[0].get_sst_id(), 2);
        assert_eq!(ret.input_levels[1].table_infos.len(), 0);
        ret.add_pending_task(0, &mut level_handlers);

        let ret = picker
            .pick_compaction(&levels, &level_handlers, &mut local_stats)
            .unwrap();
        assert_eq!(ret.input_levels[0].level_idx, 1);
        assert_eq!(ret.target_level, 2);
        assert_eq!(ret.input_levels[0].table_infos.len(), 1);
        assert_eq!(ret.input_levels[1].table_infos.len(), 1);
        assert_eq!(ret.input_levels[0].table_infos[0].get_sst_id(), 0);
        assert_eq!(ret.input_levels[1].table_infos[0].get_sst_id(), 4);
        ret.add_pending_task(1, &mut level_handlers);

        let ret = picker
            .pick_compaction(&levels, &level_handlers, &mut local_stats)
            .unwrap();
        assert_eq!(ret.input_levels[0].table_infos.len(), 1);
        assert_eq!(ret.input_levels[1].table_infos.len(), 2);
        assert_eq!(ret.input_levels[0].table_infos[0].get_sst_id(), 1);
        assert_eq!(ret.input_levels[1].table_infos[0].get_sst_id(), 5);
    }

    #[test]
    fn test_expand_l1_files() {
        let mut picker = MinOverlappingPicker::new(
            1,
            2,
            10000,
            false,
            Arc::new(RangeOverlapStrategy::default()),
        );
        let levels = vec![
            Level {
                level_idx: 1,
                level_type: LevelType::Nonoverlapping as i32,
                table_infos: vec![
                    generate_table(0, 1, 50, 99, 2),
                    generate_table(1, 1, 100, 149, 2),
                    generate_table(2, 1, 150, 249, 2),
                ],
                ..Default::default()
            },
            Level {
                level_idx: 2,
                level_type: LevelType::Nonoverlapping as i32,
                table_infos: vec![
                    generate_table(4, 1, 50, 199, 1),
                    generate_table(5, 1, 200, 399, 1),
                ],
                ..Default::default()
            },
        ];
        let levels = Levels {
            levels,
            l0: Some(generate_l0_nonoverlapping_sublevels(vec![])),
            ..Default::default()
        };
        let levels_handler = vec![
            LevelHandler::new(0),
            LevelHandler::new(1),
            LevelHandler::new(2),
        ];

        // pick a non-overlapping files. It means that this file could be trivial move to next
        // level.
        let ret = picker
            .pick_compaction(
                &levels,
                &levels_handler,
                &mut LocalPickerStatistic::default(),
            )
            .unwrap();
        assert_eq!(ret.input_levels[0].level_idx, 1);
        assert_eq!(ret.input_levels[1].level_idx, 2);

        assert_eq!(ret.input_levels[0].table_infos.len(), 2);
        assert_eq!(ret.input_levels[0].table_infos[0].get_sst_id(), 0);
        assert_eq!(ret.input_levels[0].table_infos[1].get_sst_id(), 1);

        assert_eq!(ret.input_levels[1].table_infos.len(), 1);
        assert_eq!(ret.input_levels[1].table_infos[0].get_sst_id(), 4);
    }

    #[test]
    fn test_trivial_move_bug() {
        let levels = vec![
            Level {
                level_idx: 1,
                level_type: LevelType::Nonoverlapping as i32,
                table_infos: vec![generate_table(0, 1, 400, 500, 2)],
                total_file_size: 100,
                ..Default::default()
            },
            Level {
                level_idx: 2,
                level_type: LevelType::Nonoverlapping as i32,
                table_infos: vec![
                    generate_table(1, 1, 100, 200, 1),
                    generate_table(2, 1, 600, 700, 1),
                ],
                total_file_size: 200,
                ..Default::default()
            },
            Level {
                level_idx: 3,
                level_type: LevelType::Nonoverlapping as i32,
                table_infos: vec![
                    generate_table(3, 1, 100, 300, 2),
                    generate_table(4, 1, 600, 800, 1),
                ],
                total_file_size: 400,
                ..Default::default()
            },
        ];

        let levels_handlers = vec![
            LevelHandler::new(0),
            LevelHandler::new(1),
            LevelHandler::new(2),
            LevelHandler::new(3),
        ];
        // no limit
        let picker =
            MinOverlappingPicker::new(2, 3, 1000, false, Arc::new(RangeOverlapStrategy::default()));
        let (select_files, target_files) = picker.pick_tables(
            &levels[1].table_infos,
            &levels[2].table_infos,
            &levels_handlers,
        );
        let overlap_strategy = Arc::new(RangeOverlapStrategy::default());
        let mut overlap_info = overlap_strategy.create_overlap_info();
        for sst in &select_files {
            overlap_info.update(sst);
        }
        let range = overlap_info.check_multiple_overlap(&levels[0].table_infos);
        assert!(range.is_empty());
        assert_eq!(select_files.len(), 1);
        assert_eq!(target_files.len(), 1);
    }
}<|MERGE_RESOLUTION|>--- conflicted
+++ resolved
@@ -145,12 +145,8 @@
                 },
             ],
             target_level: self.target_level,
-<<<<<<< HEAD
-            target_sub_level_id: 0,
             vnode_partition_count: levels.vnode_partition_count,
-=======
             ..Default::default()
->>>>>>> e8f62d6d
         })
     }
 }
@@ -181,7 +177,6 @@
     }
 }
 
-<<<<<<< HEAD
 impl CompactionPicker for PartitionMinOverlappingPicker {
     fn pick_compaction(
         &mut self,
@@ -196,153 +191,6 @@
                 .iter()
                 .map(|info| info.total_file_size)
                 .sum::<u64>()
-=======
-    fn pick_sub_level(
-        &self,
-        levels: &[Level],
-        level_handler: &LevelHandler,
-        sst_index: usize,
-        sst: &SstableInfo,
-    ) -> SubLevelSstables {
-        let mut ret = SubLevelSstables {
-            total_file_count: 1,
-            total_file_size: sst.file_size,
-            sstable_infos: vec![vec![]; levels.len()],
-        };
-        ret.sstable_infos[0].extend(vec![sst.clone()]);
-        let mut overlap_info = self.overlap_strategy.create_overlap_info();
-        let mut select_sst_id_set = BTreeSet::default();
-        #[allow(clippy::single_range_in_vec_init)]
-        let mut overlap_len_and_begins = vec![(sst_index..(sst_index + 1))];
-        for sst in &ret.sstable_infos[0] {
-            overlap_info.update(sst);
-            select_sst_id_set.insert(sst.sst_id);
-        }
-
-        for (target_index, target_level) in levels.iter().enumerate().skip(1) {
-            if target_level.level_type() != LevelType::Nonoverlapping {
-                break;
-            }
-
-            let mut overlap_files_range =
-                overlap_info.check_multiple_include(&target_level.table_infos);
-            if overlap_files_range.is_empty() {
-                overlap_files_range =
-                    overlap_info.check_multiple_overlap(&target_level.table_infos);
-            }
-            // We allow a layer in the middle without overlap, so we need to continue to
-            // the next layer to search for overlap
-            let mut pending_compact = false;
-            let mut current_level_size = 0;
-            for index in overlap_files_range.start..overlap_files_range.end {
-                let other = &target_level.table_infos[index];
-                if level_handler.is_pending_compact(&other.sst_id) {
-                    pending_compact = true;
-                    break;
-                }
-                overlap_info.update(other);
-                select_sst_id_set.insert(other.sst_id);
-                current_level_size += other.file_size;
-            }
-
-            if pending_compact {
-                break;
-            }
-
-            let mut extra_overlap_levels = vec![];
-
-            let mut add_files_size = 0;
-            // check reverse overlap
-            for (reverse_index, old_overlap_range) in
-                overlap_len_and_begins.iter_mut().enumerate().rev()
-            {
-                let target_tables = &levels[reverse_index].table_infos;
-                // It has select all files in this sub-level, so it can not overlap with more files.
-                if ret.sstable_infos[reverse_index].len() == target_tables.len() {
-                    continue;
-                }
-                let new_overlap_range = overlap_info.check_multiple_overlap(target_tables);
-                let mut extra_overlap_sst = Vec::with_capacity(new_overlap_range.len());
-                for new_overlap_index in new_overlap_range.clone() {
-                    if old_overlap_range.contains(&new_overlap_index) {
-                        // Since some of the files have already been selected when selecting
-                        // upwards, we filter here to avoid adding sst repeatedly
-                        continue;
-                    }
-
-                    let other = &target_tables[new_overlap_index];
-                    if level_handler.is_pending_compact(&other.sst_id) {
-                        pending_compact = true;
-                        break;
-                    }
-                    debug_assert!(!select_sst_id_set.contains(&other.sst_id));
-                    add_files_size += other.file_size;
-                    overlap_info.update(other);
-                    select_sst_id_set.insert(other.sst_id);
-                    extra_overlap_sst.push(other.clone());
-                }
-
-                if pending_compact {
-                    break;
-                }
-
-                extra_overlap_levels.push((reverse_index, extra_overlap_sst));
-                *old_overlap_range = new_overlap_range;
-            }
-
-            // check reverse overlap
-            if pending_compact {
-                // encountering a pending file means we don't need to continue processing this
-                // interval
-                break;
-            }
-
-            let add_files_count = overlap_files_range.len()
-                + extra_overlap_levels
-                    .iter()
-                    .map(|(_, files)| files.len())
-                    .sum::<usize>();
-
-            // more than 1 sub_level
-            if ret.total_file_count > 1
-                && (ret.total_file_size + (add_files_size + current_level_size)
-                    >= self.max_compaction_bytes
-                    || ret.total_file_count + add_files_count >= self.max_file_count as usize)
-            {
-                break;
-            }
-
-            if ret
-                .sstable_infos
-                .iter()
-                .filter(|ssts| !ssts.is_empty())
-                .count()
-                > MAX_COMPACT_LEVEL_COUNT
-            {
-                break;
-            }
-
-            ret.total_file_count += add_files_count;
-            ret.total_file_size += add_files_size + current_level_size;
-            if !overlap_files_range.is_empty() {
-                ret.sstable_infos[target_index]
-                    .extend_from_slice(&target_level.table_infos[overlap_files_range.clone()]);
-            }
-            overlap_len_and_begins.push(overlap_files_range);
-            for (reverse_index, files) in extra_overlap_levels {
-                ret.sstable_infos[reverse_index].extend(files);
-            }
-        }
-
-        ret.sstable_infos.retain(|ssts| !ssts.is_empty());
-        // sort sst per level due to reverse expand
-        ret.sstable_infos.iter_mut().for_each(|level_ssts| {
-            level_ssts.sort_by(|sst1, sst2| {
-                let a = sst1.key_range.as_ref().unwrap();
-                let b = sst2.key_range.as_ref().unwrap();
-                a.compare(b)
-            });
->>>>>>> e8f62d6d
         });
         self.partitions.reverse();
         for part in &self.partitions {
