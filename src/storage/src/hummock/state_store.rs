// Copyright 2023 RisingWave Labs
//
// Licensed under the Apache License, Version 2.0 (the "License");
// you may not use this file except in compliance with the License.
// You may obtain a copy of the License at
//
//     http://www.apache.org/licenses/LICENSE-2.0
//
// Unless required by applicable law or agreed to in writing, software
// distributed under the License is distributed on an "AS IS" BASIS,
// WITHOUT WARRANTIES OR CONDITIONS OF ANY KIND, either express or implied.
// See the License for the specific language governing permissions and
// limitations under the License.

use std::future::Future;
use std::ops::Bound;
use std::sync::atomic::Ordering as MemOrdering;
use std::time::Duration;

use bytes::Bytes;
use itertools::Itertools;
use risingwave_common::catalog::TableId;
use risingwave_common::util::epoch::INVALID_EPOCH;
use risingwave_hummock_sdk::key::{map_table_key_range, TableKey, TableKeyRange};
use risingwave_hummock_sdk::HummockReadEpoch;
use risingwave_pb::hummock::SstableInfo;
use tokio::sync::oneshot;
use tracing::log::warn;

use super::store::state_store::HummockStorageIterator;
use super::store::version::CommittedVersion;
use super::utils::validate_safe_epoch;
use super::HummockStorage;
use crate::error::StorageResult;
use crate::hummock::event_handler::HummockEvent;
use crate::hummock::store::immutable_memtable_impl::ImmutableMemtableImpl;
use crate::hummock::store::state_store::LocalHummockStorage;
use crate::hummock::store::version::read_filter_for_batch;
use crate::hummock::{HummockEpoch, HummockError};
use crate::monitor::StoreLocalStatistic;
use crate::store::*;
use crate::{
    define_state_store_associated_type, define_state_store_read_associated_type, StateStore,
};

impl HummockStorage {
    /// Gets the value of a specified `key` in the table specified in `read_options`.
    /// The result is based on a snapshot corresponding to the given `epoch`.
    /// if `key` has consistent hash virtual node value, then such value is stored in `value_meta`
    ///
    /// If `Ok(Some())` is returned, the key is found. If `Ok(None)` is returned,
    /// the key is not found. If `Err()` is returned, the searching for the key
    /// failed due to other non-EOF errors.
    pub async fn get(
        &self,
        key: &[u8],
        epoch: HummockEpoch,
        read_options: ReadOptions,
    ) -> StorageResult<Option<Bytes>> {
        let key_range = (
            Bound::Included(TableKey(key.to_vec())),
            Bound::Included(TableKey(key.to_vec())),
        );

        let read_version_tuple = if read_options.read_version_from_backup {
            self.build_read_version_tuple_from_backup(epoch).await?
        } else {
            self.build_read_version_tuple(epoch, read_options.table_id, &key_range)?
        };

        self.hummock_version_reader
            .get(TableKey(key), epoch, read_options, read_version_tuple)
            .await
    }

    async fn iter_inner(
        &self,
        key_range: TableKeyRange,
        epoch: u64,
        read_options: ReadOptions,
    ) -> StorageResult<StreamTypeOfIter<HummockStorageIterator>> {
        let read_version_tuple = if read_options.read_version_from_backup {
            self.build_read_version_tuple_from_backup(epoch).await?
        } else {
            self.build_read_version_tuple(epoch, read_options.table_id, &key_range)?
        };

        self.hummock_version_reader
            .iter(key_range, epoch, read_options, read_version_tuple)
            .await
    }

    async fn build_read_version_tuple_from_backup(
        &self,
        epoch: u64,
    ) -> StorageResult<(
        Vec<ImmutableMemtableImpl>,
        Vec<SstableInfo>,
        CommittedVersion,
    )> {
        match self.backup_reader.try_get_hummock_version(epoch).await {
            Ok(Some(backup_version)) => {
                validate_safe_epoch(backup_version.safe_epoch(), epoch)?;
                Ok((Vec::default(), Vec::default(), backup_version))
            }
            Ok(None) => Err(HummockError::read_backup_error(format!(
                "backup include epoch {} not found",
                epoch
            ))
            .into()),
            Err(e) => Err(e),
        }
    }

    fn build_read_version_tuple(
        &self,
        epoch: u64,
        table_id: TableId,
        key_range: &TableKeyRange,
    ) -> StorageResult<(
        Vec<ImmutableMemtableImpl>,
        Vec<SstableInfo>,
        CommittedVersion,
    )> {
        let pinned_version = self.pinned_version.load();
        validate_safe_epoch(pinned_version.safe_epoch(), epoch)?;

        // check epoch if lower mce
        let read_version_tuple: (
            Vec<ImmutableMemtableImpl>,
            Vec<SstableInfo>,
            CommittedVersion,
        ) = if epoch <= pinned_version.max_committed_epoch() {
            // read committed_version directly without build snapshot
            (Vec::default(), Vec::default(), (**pinned_version).clone())
        } else {
            let read_version_vec = {
                let read_guard = self.read_version_mapping.read();
                read_guard
                    .get(&table_id)
                    .unwrap()
                    .values()
                    .cloned()
                    .collect_vec()
            };

            // When the system has just started and no state has been created, the memory state
            // may be empty
            if read_version_vec.is_empty() {
                (Vec::default(), Vec::default(), (**pinned_version).clone())
            } else {
<<<<<<< HEAD
                read_filter_for_batch(epoch, table_id, key_range, read_version_vec)?
            }
        };
=======
                let read_version_vec = {
                    let read_guard = self.read_version_mapping.read();
                    read_guard
                        .get(&table_id)
                        .map(|v| v.values().cloned().collect_vec())
                        .unwrap_or(Vec::new())
                };

                // When the system has just started and no state has been created, the memory state
                // may be empty
                if read_version_vec.is_empty() {
                    (Vec::default(), Vec::default(), (**pinned_version).clone())
                } else {
                    read_filter_for_batch(epoch, table_id, key_range, read_version_vec)?
                }
            };
>>>>>>> d8198fa1

        Ok(read_version_tuple)
    }
}

impl StateStoreRead for HummockStorage {
    type IterStream = StreamTypeOfIter<HummockStorageIterator>;

    define_state_store_read_associated_type!();

    fn get<'a>(
        &'a self,
        key: &'a [u8],
        epoch: u64,
        read_options: ReadOptions,
    ) -> Self::GetFuture<'_> {
        self.get(key, epoch, read_options)
    }

    fn iter(
        &self,
        key_range: (Bound<Vec<u8>>, Bound<Vec<u8>>),
        epoch: u64,
        read_options: ReadOptions,
    ) -> Self::IterFuture<'_> {
        self.iter_inner(map_table_key_range(key_range), epoch, read_options)
    }
}

impl StateStore for HummockStorage {
    type Local = LocalHummockStorage;

    type NewLocalFuture<'a> = impl Future<Output = Self::Local> + Send + 'a;

    define_state_store_associated_type!();

    /// Waits until the local hummock version contains the epoch. If `wait_epoch` is `Current`,
    /// we will only check whether it is le `sealed_epoch` and won't wait.
    fn try_wait_epoch(&self, wait_epoch: HummockReadEpoch) -> Self::WaitEpochFuture<'_> {
        async move {
            self.validate_read_epoch(wait_epoch.clone())?;
            let wait_epoch = match wait_epoch {
                HummockReadEpoch::Committed(epoch) => {
                    assert_ne!(epoch, HummockEpoch::MAX, "epoch should not be u64::MAX");
                    epoch
                }
                _ => return Ok(()),
            };
            let mut receiver = self.version_update_notifier_tx.subscribe();
            // avoid unnecessary check in the loop if the value does not change
            let max_committed_epoch = *receiver.borrow_and_update();
            if max_committed_epoch >= wait_epoch {
                return Ok(());
            }
            loop {
                match tokio::time::timeout(Duration::from_secs(30), receiver.changed()).await {
                    Err(elapsed) => {
                        // The reason that we need to retry here is batch scan in
                        // chain/rearrange_chain is waiting for an
                        // uncommitted epoch carried by the CreateMV barrier, which
                        // can take unbounded time to become committed and propagate
                        // to the CN. We should consider removing the retry as well as wait_epoch
                        // for chain/rearrange_chain if we enforce
                        // chain/rearrange_chain to be scheduled on the same
                        // CN with the same distribution as the upstream MV.
                        // See #3845 for more details.
                        tracing::warn!(
                            "wait_epoch {:?} timeout when waiting for version update elapsed {:?}s",
                            wait_epoch,
                            elapsed
                        );
                        continue;
                    }
                    Ok(Err(_)) => {
                        return Err(HummockError::wait_epoch("tx dropped").into());
                    }
                    Ok(Ok(_)) => {
                        let max_committed_epoch = *receiver.borrow();
                        if max_committed_epoch >= wait_epoch {
                            return Ok(());
                        }
                    }
                }
            }
        }
    }

    fn sync(&self, epoch: u64) -> Self::SyncFuture<'_> {
        async move {
            if epoch == INVALID_EPOCH {
                warn!("syncing invalid epoch");
                return Ok(SyncResult {
                    sync_size: 0,
                    uncommitted_ssts: vec![],
                });
            }
            let (tx, rx) = oneshot::channel();
            self.hummock_event_sender
                .send(HummockEvent::AwaitSyncEpoch {
                    new_sync_epoch: epoch,
                    sync_result_sender: tx,
                })
                .expect("should send success");
            Ok(rx.await.expect("should wait success")?)
        }
    }

    fn seal_epoch(&self, epoch: u64, is_checkpoint: bool) {
        if epoch == INVALID_EPOCH {
            warn!("sealing invalid epoch");
            return;
        }
        // Update `seal_epoch` synchronously,
        // as `HummockEvent::SealEpoch` is handled asynchronously.
        assert!(epoch > self.seal_epoch.load(MemOrdering::SeqCst));
        self.seal_epoch.store(epoch, MemOrdering::SeqCst);
        if is_checkpoint {
            let _ = self.min_current_epoch.compare_exchange(
                HummockEpoch::MAX,
                epoch,
                MemOrdering::SeqCst,
                MemOrdering::SeqCst,
            );
        }
        self.hummock_event_sender
            .send(HummockEvent::SealEpoch {
                epoch,
                is_checkpoint,
            })
            .expect("should send success");
        StoreLocalStatistic::flush_all();
    }

    fn clear_shared_buffer(&self) -> Self::ClearSharedBufferFuture<'_> {
        self.min_current_epoch
            .store(HummockEpoch::MAX, MemOrdering::SeqCst);
        async move {
            let (tx, rx) = oneshot::channel();
            self.hummock_event_sender
                .send(HummockEvent::Clear(tx))
                .expect("should send success");
            rx.await.expect("should wait success");
            Ok(())
        }
    }

    fn new_local(&self, table_id: TableId) -> Self::NewLocalFuture<'_> {
        async move { self.new_local_inner(table_id).await }
    }

    fn validate_read_epoch(&self, epoch: HummockReadEpoch) -> StorageResult<()> {
        if let HummockReadEpoch::Current(read_current_epoch) = epoch {
            assert_ne!(
                read_current_epoch,
                HummockEpoch::MAX,
                "epoch should not be u64::MAX"
            );
            let sealed_epoch = self.seal_epoch.load(MemOrdering::SeqCst);
            if read_current_epoch > sealed_epoch {
                return Err(HummockError::read_current_epoch(format!(
                    "Cannot read when cluster is under recovery. read {} > max seal epoch {}",
                    read_current_epoch, sealed_epoch
                ))
                .into());
            }

            let min_current_epoch = self.min_current_epoch.load(MemOrdering::SeqCst);
            if read_current_epoch < min_current_epoch {
                return Err(HummockError::read_current_epoch(format!(
                    "Cannot read when cluster is under recovery. read {} < min current epoch {}",
                    read_current_epoch, min_current_epoch
                ))
                .into());
            }
        }
        Ok(())
    }
}

impl HummockStorage {
    #[cfg(any(test, feature = "test"))]
    pub async fn seal_and_sync_epoch(&self, epoch: u64) -> StorageResult<SyncResult> {
        self.seal_epoch(epoch, true);
        self.sync(epoch).await
    }
}<|MERGE_RESOLUTION|>--- conflicted
+++ resolved
@@ -138,10 +138,8 @@
                 let read_guard = self.read_version_mapping.read();
                 read_guard
                     .get(&table_id)
-                    .unwrap()
-                    .values()
-                    .cloned()
-                    .collect_vec()
+                    .map(|v| v.values().cloned().collect_vec())
+                    .unwrap_or(Vec::new())
             };
 
             // When the system has just started and no state has been created, the memory state
@@ -149,28 +147,9 @@
             if read_version_vec.is_empty() {
                 (Vec::default(), Vec::default(), (**pinned_version).clone())
             } else {
-<<<<<<< HEAD
                 read_filter_for_batch(epoch, table_id, key_range, read_version_vec)?
             }
         };
-=======
-                let read_version_vec = {
-                    let read_guard = self.read_version_mapping.read();
-                    read_guard
-                        .get(&table_id)
-                        .map(|v| v.values().cloned().collect_vec())
-                        .unwrap_or(Vec::new())
-                };
-
-                // When the system has just started and no state has been created, the memory state
-                // may be empty
-                if read_version_vec.is_empty() {
-                    (Vec::default(), Vec::default(), (**pinned_version).clone())
-                } else {
-                    read_filter_for_batch(epoch, table_id, key_range, read_version_vec)?
-                }
-            };
->>>>>>> d8198fa1
 
         Ok(read_version_tuple)
     }
