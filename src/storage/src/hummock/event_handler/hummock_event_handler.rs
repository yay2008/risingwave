// Copyright 2022 Singularity Data
//
// Licensed under the Apache License, Version 2.0 (the "License");
// you may not use this file except in compliance with the License.
// You may obtain a copy of the License at
//
// http://www.apache.org/licenses/LICENSE-2.0
//
// Unless required by applicable law or agreed to in writing, software
// distributed under the License is distributed on an "AS IS" BASIS,
// WITHOUT WARRANTIES OR CONDITIONS OF ANY KIND, either express or implied.
// See the License for the specific language governing permissions and
// limitations under the License.

use std::collections::HashMap;
use std::sync::atomic::{AtomicU64, AtomicUsize, Ordering};
use std::sync::Arc;

use futures::future::{select, Either};
use futures::FutureExt;
use itertools::Itertools;
use parking_lot::RwLock;
use risingwave_common::config::StorageConfig;
use risingwave_hummock_sdk::compaction_group::hummock_version_ext::HummockVersionExt;
use risingwave_hummock_sdk::compaction_group::StaticCompactionGroupId;
use risingwave_hummock_sdk::{CompactionGroupId, HummockEpoch};
use risingwave_pb::hummock::pin_version_response::Payload;
use tokio::sync::{mpsc, oneshot};
use tracing::{error, info};

use crate::hummock::compactor::Context;
use crate::hummock::conflict_detector::ConflictDetector;
use crate::hummock::event_handler::uploader::{HummockUploader, UploaderEvent};
use crate::hummock::event_handler::HummockEvent;
use crate::hummock::local_version::pinned_version::PinnedVersion;
use crate::hummock::store::version::{
    HummockReadVersion, StagingData, StagingSstableInfo, VersionUpdate,
};
use crate::hummock::utils::validate_table_key_range;
use crate::hummock::{HummockError, HummockResult, MemoryLimiter, SstableIdManagerRef, TrackerId};
use crate::store::SyncResult;

#[derive(Clone)]
pub struct BufferTracker {
    flush_threshold: usize,
    global_buffer: Arc<MemoryLimiter>,
    global_upload_task_size: Arc<AtomicUsize>,
}

impl BufferTracker {
    pub fn from_storage_config(config: &StorageConfig) -> Self {
        let capacity = config.shared_buffer_capacity_mb as usize * (1 << 20);
        let flush_threshold = capacity * 4 / 5;
        Self {
            flush_threshold,
            global_buffer: Arc::new(MemoryLimiter::new(capacity as u64)),
            global_upload_task_size: Arc::new(AtomicUsize::new(0)),
        }
    }

    pub fn get_buffer_size(&self) -> usize {
        self.global_buffer.get_memory_usage() as usize
    }

    pub fn get_memory_limiter(&self) -> &Arc<MemoryLimiter> {
        &self.global_buffer
    }

    pub fn global_upload_task_size(&self) -> Arc<AtomicUsize> {
        self.global_upload_task_size.clone()
    }

    /// Return true when the buffer size minus current upload task size is still greater than the
    /// flush threshold.
    pub fn need_more_flush(&self) -> bool {
        self.get_buffer_size()
            > self.flush_threshold + self.global_upload_task_size.load(Ordering::Relaxed)
    }
}

pub struct HummockEventHandler {
    sstable_id_manager: SstableIdManagerRef,
    hummock_event_rx: mpsc::UnboundedReceiver<HummockEvent>,
    pending_sync_requests: HashMap<HummockEpoch, oneshot::Sender<HummockResult<SyncResult>>>,

    // TODO: replace it with hashmap<id, read_version>
    read_version: Arc<RwLock<HummockReadVersion>>,

    version_update_notifier_tx: Arc<tokio::sync::watch::Sender<HummockEpoch>>,
    seal_epoch: Arc<AtomicU64>,
    pinned_version: PinnedVersion,
    write_conflict_detector: Option<Arc<ConflictDetector>>,

    uploader: HummockUploader,
}

impl HummockEventHandler {
    pub fn new(
        hummock_event_rx: mpsc::UnboundedReceiver<HummockEvent>,
        pinned_version: PinnedVersion,
        compactor_context: Arc<Context>,
    ) -> Self {
        let read_version = Arc::new(RwLock::new(HummockReadVersion::new(pinned_version.clone())));
        let seal_epoch = Arc::new(AtomicU64::new(pinned_version.max_committed_epoch()));
        let (version_update_notifier_tx, _) =
            tokio::sync::watch::channel(pinned_version.max_committed_epoch());
        let version_update_notifier_tx = Arc::new(version_update_notifier_tx);
        let sstable_id_manager = compactor_context.sstable_id_manager.clone();
        let buffer_tracker = BufferTracker::from_storage_config(&compactor_context.options);
        let write_conflict_detector = ConflictDetector::new_from_config(&compactor_context.options);
        let uploader =
            HummockUploader::new(pinned_version.clone(), compactor_context, buffer_tracker);
        Self {
            sstable_id_manager,
            hummock_event_rx,
            pending_sync_requests: Default::default(),
            read_version,
            version_update_notifier_tx,
            seal_epoch,
            pinned_version,
            write_conflict_detector,
            uploader,
        }
    }

    pub fn sealed_epoch(&self) -> Arc<AtomicU64> {
        self.seal_epoch.clone()
    }

    pub fn version_update_notifier_tx(&self) -> Arc<tokio::sync::watch::Sender<HummockEpoch>> {
        self.version_update_notifier_tx.clone()
    }

    pub fn read_version(&self) -> Arc<RwLock<HummockReadVersion>> {
        self.read_version.clone()
    }

    pub fn buffer_tracker(&self) -> &BufferTracker {
        self.uploader.buffer_tracker()
    }
}

impl HummockEventHandler {
    fn send_sync_result(&mut self, epoch: HummockEpoch, result: HummockResult<SyncResult>) {
        if let Some(tx) = self.pending_sync_requests.remove(&epoch) {
            let _ = tx.send(result).inspect_err(|e| {
                error!("unable to send sync result. Epoch: {}. Err: {:?}", epoch, e);
            });
        } else {
            panic!("send sync result to non-requested epoch: {}", epoch);
        }
    }

    async fn next_event(&mut self) -> Option<Either<UploaderEvent, HummockEvent>> {
        match select(
            self.uploader.next_event(),
            self.hummock_event_rx.recv().boxed(),
        )
        .await
        {
            Either::Left((event, _)) => Some(Either::Left(event)),
            Either::Right((event, _)) => event.map(Either::Right),
        }
    }
}

// Handler for different events
impl HummockEventHandler {
    fn handle_epoch_sync(
        &mut self,
        epoch: HummockEpoch,
        result: HummockResult<Vec<StagingSstableInfo>>,
    ) {
        if let Ok(staging_sstable_infos) = &result {
            let mut read_version_guard = self.read_version.write();
            staging_sstable_infos
                .iter()
                .for_each(|staging_sstable_info| {
                    read_version_guard.update(VersionUpdate::Staging(StagingData::Sst(
                        staging_sstable_info.clone(),
                    )))
                });
        }
        if let Some(result_sender) = self.pending_sync_requests.remove(&epoch) {
            let result = result.map(|staging_sstable_infos| {
                SyncResult {
                    // TODO: use the accurate sync size
                    sync_size: 0,
                    uncommitted_ssts: staging_sstable_infos
                        .iter()
                        .flat_map(|staging_sstable_info| {
                            staging_sstable_info.sstable_infos().clone()
                        })
                        .map(|sstable_info| {
                            (
                                StaticCompactionGroupId::StateDefault as CompactionGroupId,
                                sstable_info,
                            )
                        })
                        .collect(),
                }
            });
            let _ = result_sender.send(result).inspect_err(|e| {
                error!("unable to send sync result: {} {:?}", epoch, e);
            });
        }
    }

    fn handle_data_spilled(&mut self, staging_sstable_info: StagingSstableInfo) {
        self.read_version
            .write()
            .update(VersionUpdate::Staging(StagingData::Sst(
                staging_sstable_info,
            )));
    }

    fn handle_sync_epoch(
        &mut self,
        new_sync_epoch: HummockEpoch,
        sync_result_sender: oneshot::Sender<HummockResult<SyncResult>>,
    ) {
        if let Some(old_sync_result_sender) = self
            .pending_sync_requests
            .insert(new_sync_epoch, sync_result_sender)
        {
            let _ = old_sync_result_sender
                .send(Err(HummockError::other(
                    "the sync rx is overwritten by an new rx",
                )))
                .inspect_err(|e| {
                    error!(
                        "unable to send sync result: {}. Err: {:?}",
                        new_sync_epoch, e
                    );
                });
        }
    }

    fn handle_clear(&mut self, notifier: oneshot::Sender<()>) {
        self.uploader.clear();

        // There cannot be any pending write requests since we should only clear
        // shared buffer after all actors stop processing data.
        let pending_epochs = self.pending_sync_requests.keys().cloned().collect_vec();
        pending_epochs.into_iter().for_each(|epoch| {
            self.send_sync_result(
                epoch,
                Err(HummockError::other("the pending sync is cleared")),
            );
        });

<<<<<<< HEAD
=======
        // Clear shared buffer
        self.local_version_manager
            .local_version
            .write()
            .clear_shared_buffer();
        self.read_version.write().clear_uncommitted();
>>>>>>> dea6d8ee
        self.sstable_id_manager
            .remove_watermark_sst_id(TrackerId::Epoch(HummockEpoch::MAX));

        // Notify completion of the Clear event.
        notifier.send(()).unwrap();
    }

    fn handle_version_update(&mut self, version_payload: Payload) {
        let prev_max_committed_epoch = self.pinned_version.max_committed_epoch();
        // TODO: after local version manager is removed, we can match version_payload directly
        // instead of taking a reference
        let newly_pinned_version = match &version_payload {
            Payload::VersionDeltas(version_deltas) => {
                let mut version_to_apply = self.pinned_version.version();
                for version_delta in &version_deltas.version_deltas {
                    assert_eq!(version_to_apply.id, version_delta.prev_id);
                    version_to_apply.apply_version_delta(version_delta);
                }
                version_to_apply
            }
            Payload::PinnedVersion(version) => version.clone(),
        };

        validate_table_key_range(&newly_pinned_version);

        self.pinned_version = self.pinned_version.new_pin_version(newly_pinned_version);

        self.read_version
            .write()
            .update(VersionUpdate::CommittedSnapshot(
                self.pinned_version.clone(),
            ));

        let max_committed_epoch = self.pinned_version.max_committed_epoch();

        // only notify local_version_manager when MCE change
        self.version_update_notifier_tx.send_if_modified(|state| {
            assert_eq!(prev_max_committed_epoch, *state);
            if max_committed_epoch > *state {
                *state = max_committed_epoch;
                true
            } else {
                false
            }
        });

        if let Some(conflict_detector) = self.write_conflict_detector.as_ref() {
            conflict_detector.set_watermark(self.pinned_version.max_committed_epoch());
        }
        self.sstable_id_manager
            .remove_watermark_sst_id(TrackerId::Epoch(self.pinned_version.max_committed_epoch()));

        self.uploader
            .update_pinned_version(self.pinned_version.clone());
    }
}

impl HummockEventHandler {
    pub async fn start_hummock_event_handler_worker(mut self) {
        while let Some(select_result) = self.next_event().await {
            match select_result {
                Either::Left(event) => match event {
                    UploaderEvent::SyncFinish { epoch, result } => {
                        self.handle_epoch_sync(epoch, result);
                    }
                    UploaderEvent::DataSpilled(staging_sstable_info) => {
                        self.handle_data_spilled(staging_sstable_info);
                    }
                },
                Either::Right(event) => match event {
                    HummockEvent::BufferMayFlush => {
                        self.uploader.try_flush();
                    }
                    HummockEvent::SyncEpoch {
                        new_sync_epoch,
                        sync_result_sender,
                    } => {
                        self.handle_sync_epoch(new_sync_epoch, sync_result_sender);
                    }
                    HummockEvent::Clear(notifier) => {
                        self.handle_clear(notifier);
                    }
                    HummockEvent::Shutdown => {
                        info!("buffer tracker shutdown");
                        break;
                    }

                    HummockEvent::VersionUpdate(version_payload) => {
                        self.handle_version_update(version_payload);
                    }

                    HummockEvent::ImmToUploader(imm) => {
                        self.uploader.add_imm(imm);
                    }

                    HummockEvent::SealEpoch {
                        epoch,
                        is_checkpoint,
                    } => {
                        self.uploader.seal_epoch(epoch, is_checkpoint);
                        self.seal_epoch.store(epoch, Ordering::SeqCst);
                    }
                },
            };
        }
    }
}<|MERGE_RESOLUTION|>--- conflicted
+++ resolved
@@ -249,15 +249,8 @@
             );
         });
 
-<<<<<<< HEAD
-=======
-        // Clear shared buffer
-        self.local_version_manager
-            .local_version
-            .write()
-            .clear_shared_buffer();
+        // Clear read version
         self.read_version.write().clear_uncommitted();
->>>>>>> dea6d8ee
         self.sstable_id_manager
             .remove_watermark_sst_id(TrackerId::Epoch(HummockEpoch::MAX));
 
