// Copyright 2024 RisingWave Labs
//
// Licensed under the Apache License, Version 2.0 (the "License");
// you may not use this file except in compliance with the License.
// You may obtain a copy of the License at
//
//     http://www.apache.org/licenses/LICENSE-2.0
//
// Unless required by applicable law or agreed to in writing, software
// distributed under the License is distributed on an "AS IS" BASIS,
// WITHOUT WARRANTIES OR CONDITIONS OF ANY KIND, either express or implied.
// See the License for the specific language governing permissions and
// limitations under the License.

use risingwave_common::config::{
    extract_storage_memory_config, EvictionConfig, ObjectStoreConfig, RwConfig, StorageMemoryConfig,
};
use risingwave_common::system_param::reader::{SystemParamsRead, SystemParamsReader};
use risingwave_common::system_param::system_params_for_test;

#[derive(Clone, Debug)]
pub struct StorageOpts {
    /// The size of parallel task for one compact/flush job.
    pub parallel_compact_size_mb: u32,
    /// Target size of the Sstable.
    pub sstable_size_mb: u32,
    /// Minimal target size of the Sstable to store data of different state-table in independent files as soon as possible.
    pub min_sstable_size_mb: u32,
    /// Size of each block in bytes in SST.
    pub block_size_kb: u32,
    /// False positive probability of bloom filter.
    pub bloom_false_positive: f64,
    /// parallelism while syncing share buffers into L0 SST. Should NOT be 0.
    pub share_buffers_sync_parallelism: u32,
    /// Worker threads number of dedicated tokio runtime for share buffer compaction. 0 means use
    /// tokio's default value (number of CPU core).
    pub share_buffer_compaction_worker_threads_number: u32,
    /// Maximum shared buffer size, writes attempting to exceed the capacity will stall until there
    /// is enough space.
    pub shared_buffer_capacity_mb: usize,
    /// The shared buffer will start flushing data to object when the ratio of memory usage to the
    /// shared buffer capacity exceed such ratio.
    pub shared_buffer_flush_ratio: f32,
    /// The minimum total flush size of shared buffer spill. When a shared buffer spill is trigger,
    /// the total flush size across multiple epochs should be at least higher than this size.
    pub shared_buffer_min_batch_flush_size_mb: usize,
    /// Remote directory for storing data and metadata objects.
    pub data_directory: String,
    /// Whether to enable write conflict detection
    pub write_conflict_detection_enabled: bool,
    /// Capacity of sstable block cache.
    pub block_cache_capacity_mb: usize,
    /// the number of block-cache shard. Less shard means that more concurrent-conflict.
    pub block_cache_shard_num: usize,
    /// Eviction config for block cache.
    pub block_cache_eviction_config: EvictionConfig,
    /// Capacity of sstable meta cache.
    pub meta_cache_capacity_mb: usize,
    /// the number of meta-cache shard. Less shard means that more concurrent-conflict.
    pub meta_cache_shard_num: usize,
    /// Eviction config for meta cache.
    pub meta_cache_eviction_config: EvictionConfig,
    /// max memory usage for large query.
    pub prefetch_buffer_capacity_mb: usize,

    pub max_prefetch_block_number: usize,

    pub disable_remote_compactor: bool,
    /// Number of tasks shared buffer can upload in parallel.
    pub share_buffer_upload_concurrency: usize,
    /// Capacity of sstable meta cache.
    pub compactor_memory_limit_mb: usize,
    /// compactor streaming iterator recreate timeout.
    /// deprecated
    pub compact_iter_recreate_timeout_ms: u64,
    /// Number of SST ids fetched from meta per RPC
    pub sstable_id_remote_fetch_number: u32,
    /// Whether to enable streaming upload for sstable.
    pub min_sst_size_for_streaming_upload: u64,
    pub max_concurrent_compaction_task_number: u64,
    pub max_version_pinning_duration_sec: u64,
    pub compactor_iter_max_io_retry_times: usize,

    pub data_file_cache_dir: String,
    pub data_file_cache_capacity_mb: usize,
    pub data_file_cache_file_capacity_mb: usize,
    pub data_file_cache_flushers: usize,
    pub data_file_cache_reclaimers: usize,
    pub data_file_cache_recover_concurrency: usize,
    pub data_file_cache_insert_rate_limit_mb: usize,
    pub data_file_cache_indexer_shards: usize,
    pub data_file_cache_compression: String,

    pub cache_refill_data_refill_levels: Vec<u32>,
    pub cache_refill_timeout_ms: u64,
    pub cache_refill_concurrency: usize,
    pub cache_refill_recent_filter_layers: usize,
    pub cache_refill_recent_filter_rotate_interval_ms: usize,
    pub cache_refill_unit: usize,
    pub cache_refill_threshold: f64,

    pub meta_file_cache_dir: String,
    pub meta_file_cache_capacity_mb: usize,
    pub meta_file_cache_file_capacity_mb: usize,
    pub meta_file_cache_flushers: usize,
    pub meta_file_cache_reclaimers: usize,
    pub meta_file_cache_recover_concurrency: usize,
    pub meta_file_cache_insert_rate_limit_mb: usize,
    pub meta_file_cache_indexer_shards: usize,
    pub meta_file_cache_compression: String,

    /// The storage url for storing backups.
    pub backup_storage_url: String,
    /// The storage directory for storing backups.
    pub backup_storage_directory: String,
    /// max time which wait for preload. 0 represent do not do any preload.
    pub max_preload_wait_time_mill: u64,

    pub compactor_max_sst_key_count: u64,
    pub compactor_max_task_multiplier: f32,
    pub compactor_max_sst_size: u64,
    /// enable `FastCompactorRunner`.
    pub enable_fast_compaction: bool,
    pub check_compaction_result: bool,
    pub max_preload_io_retry_times: usize,
    pub compactor_fast_max_compact_delete_ratio: u32,
    pub compactor_fast_max_compact_task_size: u64,

    pub mem_table_spill_threshold: usize,

    pub compactor_concurrent_uploading_sst_count: Option<usize>,

    pub object_store_config: ObjectStoreConfig,

    pub fetch_unit: usize,
    pub fetch_waiter_shards: usize,
}

impl Default for StorageOpts {
    fn default() -> Self {
        let c = RwConfig::default();
        let p = system_params_for_test();
        let s = extract_storage_memory_config(&c);
        Self::from((&c, &p.into(), &s))
    }
}

impl From<(&RwConfig, &SystemParamsReader, &StorageMemoryConfig)> for StorageOpts {
    fn from((c, p, s): (&RwConfig, &SystemParamsReader, &StorageMemoryConfig)) -> Self {
        Self {
            parallel_compact_size_mb: p.parallel_compact_size_mb(),
            sstable_size_mb: p.sstable_size_mb(),
            min_sstable_size_mb: c.storage.min_sstable_size_mb,
            block_size_kb: p.block_size_kb(),
            bloom_false_positive: p.bloom_false_positive(),
            share_buffers_sync_parallelism: c.storage.share_buffers_sync_parallelism,
            share_buffer_compaction_worker_threads_number: c
                .storage
                .share_buffer_compaction_worker_threads_number,
            shared_buffer_capacity_mb: s.shared_buffer_capacity_mb,
            shared_buffer_flush_ratio: c.storage.shared_buffer_flush_ratio,
            shared_buffer_min_batch_flush_size_mb: c.storage.shared_buffer_min_batch_flush_size_mb,
            data_directory: p.data_directory().to_string(),
            write_conflict_detection_enabled: c.storage.write_conflict_detection_enabled,
            block_cache_capacity_mb: s.block_cache_capacity_mb,
            block_cache_shard_num: s.block_cache_shard_num,
            block_cache_eviction_config: s.block_cache_eviction_config.clone(),
            meta_cache_capacity_mb: s.meta_cache_capacity_mb,
            meta_cache_shard_num: s.meta_cache_shard_num,
            meta_cache_eviction_config: s.meta_cache_eviction_config.clone(),
            prefetch_buffer_capacity_mb: s.prefetch_buffer_capacity_mb,
            max_prefetch_block_number: c.storage.max_prefetch_block_number,
            disable_remote_compactor: c.storage.disable_remote_compactor,
            share_buffer_upload_concurrency: c.storage.share_buffer_upload_concurrency,
            compactor_memory_limit_mb: s.compactor_memory_limit_mb,
            sstable_id_remote_fetch_number: c.storage.sstable_id_remote_fetch_number,
            min_sst_size_for_streaming_upload: c.storage.min_sst_size_for_streaming_upload,
            max_concurrent_compaction_task_number: c.storage.max_concurrent_compaction_task_number,
            max_version_pinning_duration_sec: c.storage.max_version_pinning_duration_sec,
            data_file_cache_dir: c.storage.data_file_cache.dir.clone(),
            data_file_cache_capacity_mb: c.storage.data_file_cache.capacity_mb,
            data_file_cache_file_capacity_mb: c.storage.data_file_cache.file_capacity_mb,
            data_file_cache_flushers: c.storage.data_file_cache.flushers,
            data_file_cache_reclaimers: c.storage.data_file_cache.reclaimers,
            data_file_cache_recover_concurrency: c.storage.data_file_cache.recover_concurrency,
            data_file_cache_insert_rate_limit_mb: c.storage.data_file_cache.insert_rate_limit_mb,
            data_file_cache_indexer_shards: c.storage.data_file_cache.indexer_shards,
            data_file_cache_compression: c.storage.data_file_cache.compression.clone(),
            meta_file_cache_dir: c.storage.meta_file_cache.dir.clone(),
            meta_file_cache_capacity_mb: c.storage.meta_file_cache.capacity_mb,
            meta_file_cache_file_capacity_mb: c.storage.meta_file_cache.file_capacity_mb,
            meta_file_cache_flushers: c.storage.meta_file_cache.flushers,
            meta_file_cache_reclaimers: c.storage.meta_file_cache.reclaimers,
            meta_file_cache_recover_concurrency: c.storage.meta_file_cache.recover_concurrency,
            meta_file_cache_insert_rate_limit_mb: c.storage.meta_file_cache.insert_rate_limit_mb,
            meta_file_cache_indexer_shards: c.storage.meta_file_cache.indexer_shards,
            meta_file_cache_compression: c.storage.meta_file_cache.compression.clone(),
            cache_refill_data_refill_levels: c.storage.cache_refill.data_refill_levels.clone(),
            cache_refill_timeout_ms: c.storage.cache_refill.timeout_ms,
            cache_refill_concurrency: c.storage.cache_refill.concurrency,
            cache_refill_recent_filter_layers: c.storage.cache_refill.recent_filter_layers,
            cache_refill_recent_filter_rotate_interval_ms: c
                .storage
                .cache_refill
                .recent_filter_rotate_interval_ms,
            cache_refill_unit: c.storage.cache_refill.unit,
            cache_refill_threshold: c.storage.cache_refill.threshold,
            max_preload_wait_time_mill: c.storage.max_preload_wait_time_mill,
            compact_iter_recreate_timeout_ms: c.storage.compact_iter_recreate_timeout_ms,

            max_preload_io_retry_times: c.storage.max_preload_io_retry_times,
            backup_storage_url: p.backup_storage_url().to_string(),
            backup_storage_directory: p.backup_storage_directory().to_string(),
            compactor_max_sst_key_count: c.storage.compactor_max_sst_key_count,
            compactor_max_task_multiplier: c.storage.compactor_max_task_multiplier,
            compactor_max_sst_size: c.storage.compactor_max_sst_size,
            enable_fast_compaction: c.storage.enable_fast_compaction,
            check_compaction_result: c.storage.check_compaction_result,
            mem_table_spill_threshold: c.storage.mem_table_spill_threshold,
            object_store_config: c.storage.object_store.clone(),
            compactor_fast_max_compact_delete_ratio: c
                .storage
                .compactor_fast_max_compact_delete_ratio,
            compactor_fast_max_compact_task_size: c.storage.compactor_fast_max_compact_task_size,
            compactor_iter_max_io_retry_times: c.storage.compactor_iter_max_io_retry_times,
<<<<<<< HEAD
            fetch_unit: c.storage.fetch_unit,
            fetch_waiter_shards: c.storage.fetch_waiter_shards,
=======
            compactor_concurrent_uploading_sst_count: c
                .storage
                .compactor_concurrent_uploading_sst_count,
>>>>>>> a3da0009
        }
    }
}<|MERGE_RESOLUTION|>--- conflicted
+++ resolved
@@ -223,14 +223,11 @@
                 .compactor_fast_max_compact_delete_ratio,
             compactor_fast_max_compact_task_size: c.storage.compactor_fast_max_compact_task_size,
             compactor_iter_max_io_retry_times: c.storage.compactor_iter_max_io_retry_times,
-<<<<<<< HEAD
+            compactor_concurrent_uploading_sst_count: c
+                .storage
+                .compactor_concurrent_uploading_sst_count,
             fetch_unit: c.storage.fetch_unit,
             fetch_waiter_shards: c.storage.fetch_waiter_shards,
-=======
-            compactor_concurrent_uploading_sst_count: c
-                .storage
-                .compactor_concurrent_uploading_sst_count,
->>>>>>> a3da0009
         }
     }
 }