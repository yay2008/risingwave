--- conflicted
+++ resolved
@@ -753,16 +753,11 @@
                     recent_filter,
                     state_store_metrics: state_store_metrics.clone(),
 
-<<<<<<< HEAD
-                    meta_cache_v2,
-                    block_cache_v2,
+                    meta_cache,
+                    block_cache,
 
                     fetch_unit: opts.fetch_unit,
                     fetch_waiter_shards: opts.fetch_waiter_shards,
-=======
-                    meta_cache,
-                    block_cache,
->>>>>>> 8d16088c
                 }));
                 let notification_client =
                     RpcNotificationClient::new(hummock_meta_client.get_inner().clone());
