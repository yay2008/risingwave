// Copyright 2024 RisingWave Labs
//
// Licensed under the Apache License, Version 2.0 (the "License");
// you may not use this file except in compliance with the License.
// You may obtain a copy of the License at
//
//     http://www.apache.org/licenses/LICENSE-2.0
//
// Unless required by applicable law or agreed to in writing, software
// distributed under the License is distributed on an "AS IS" BASIS,
// WITHOUT WARRANTIES OR CONDITIONS OF ANY KIND, either express or implied.
// See the License for the specific language governing permissions and
// limitations under the License.

use std::collections::hash_map::Entry;
use std::collections::{BTreeSet, HashMap, HashSet};
use std::mem::{replace, size_of};
use std::ops::Deref;
use std::sync::{Arc, LazyLock};

use itertools::Itertools;
use risingwave_common::catalog::TableId;
use risingwave_common::util::epoch::INVALID_EPOCH;
use risingwave_pb::hummock::group_delta::PbDeltaType;
use risingwave_pb::hummock::hummock_version_delta::PbGroupDeltas;
use risingwave_pb::hummock::{
    CompactionConfig, PbGroupConstruct, PbGroupDelta, PbGroupDestroy, PbGroupMerge,
    PbGroupMetaChange, PbGroupTableChange, PbHummockVersion, PbHummockVersionDelta,
    PbIntraLevelDelta, PbSstableInfo, PbStateTableInfo, StateTableInfo, StateTableInfoDelta,
};
use tracing::warn;

use crate::change_log::{ChangeLogDeltaCommon, TableChangeLogCommon};
use crate::compaction_group::hummock_version_ext::build_initial_compaction_group_levels;
use crate::compaction_group::StaticCompactionGroupId;
use crate::level::LevelsCommon;
use crate::sstable_info::SstableInfo;
use crate::table_watermark::TableWatermarks;
use crate::{CompactionGroupId, HummockSstableObjectId, HummockVersionId, FIRST_VERSION_ID};

#[derive(Debug, Clone, PartialEq)]
pub struct HummockVersionStateTableInfo {
    state_table_info: HashMap<TableId, PbStateTableInfo>,

    // in memory index
    compaction_group_member_tables: HashMap<CompactionGroupId, BTreeSet<TableId>>,
}

impl HummockVersionStateTableInfo {
    pub fn empty() -> Self {
        Self {
            state_table_info: HashMap::new(),
            compaction_group_member_tables: HashMap::new(),
        }
    }

    fn build_compaction_group_member_tables(
        state_table_info: &HashMap<TableId, PbStateTableInfo>,
    ) -> HashMap<CompactionGroupId, BTreeSet<TableId>> {
        let mut ret: HashMap<_, BTreeSet<_>> = HashMap::new();
        for (table_id, info) in state_table_info {
            assert!(ret
                .entry(info.compaction_group_id)
                .or_default()
                .insert(*table_id));
        }
        ret
    }

    pub fn build_table_compaction_group_id(&self) -> HashMap<TableId, CompactionGroupId> {
        self.state_table_info
            .iter()
            .map(|(table_id, info)| (*table_id, info.compaction_group_id))
            .collect()
    }

    pub fn from_protobuf(state_table_info: &HashMap<u32, PbStateTableInfo>) -> Self {
        let state_table_info = state_table_info
            .iter()
            .map(|(table_id, info)| (TableId::new(*table_id), *info))
            .collect();
        let compaction_group_member_tables =
            Self::build_compaction_group_member_tables(&state_table_info);
        Self {
            state_table_info,
            compaction_group_member_tables,
        }
    }

    pub fn to_protobuf(&self) -> HashMap<u32, PbStateTableInfo> {
        self.state_table_info
            .iter()
            .map(|(table_id, info)| (table_id.table_id, *info))
            .collect()
    }

    pub fn apply_delta(
        &mut self,
        delta: &HashMap<TableId, StateTableInfoDelta>,
        removed_table_id: &HashSet<TableId>,
    ) -> (HashMap<TableId, Option<StateTableInfo>>, bool) {
        let mut changed_table = HashMap::new();
        let mut has_bumped_committed_epoch = false;
        fn remove_table_from_compaction_group(
            compaction_group_member_tables: &mut HashMap<CompactionGroupId, BTreeSet<TableId>>,
            compaction_group_id: CompactionGroupId,
            table_id: TableId,
        ) {
            let member_tables = compaction_group_member_tables
                .get_mut(&compaction_group_id)
                .expect("should exist");
            assert!(member_tables.remove(&table_id));
            if member_tables.is_empty() {
                assert!(compaction_group_member_tables
                    .remove(&compaction_group_id)
                    .is_some());
            }
        }
        for table_id in removed_table_id {
            if let Some(prev_info) = self.state_table_info.remove(table_id) {
                remove_table_from_compaction_group(
                    &mut self.compaction_group_member_tables,
                    prev_info.compaction_group_id,
                    *table_id,
                );
                assert!(changed_table.insert(*table_id, Some(prev_info)).is_none());
            } else {
                warn!(
                    table_id = table_id.table_id,
                    "table to remove does not exist"
                );
            }
        }
        for (table_id, delta) in delta {
            if removed_table_id.contains(table_id) {
                continue;
            }
            let new_info = StateTableInfo {
                committed_epoch: delta.committed_epoch,
                compaction_group_id: delta.compaction_group_id,
            };
            match self.state_table_info.entry(*table_id) {
                Entry::Occupied(mut entry) => {
                    let prev_info = entry.get_mut();
                    if new_info.committed_epoch > prev_info.committed_epoch {
                        has_bumped_committed_epoch = true;
                    }
                    if prev_info.compaction_group_id != new_info.compaction_group_id {
                        // table moved to another compaction group
                        remove_table_from_compaction_group(
                            &mut self.compaction_group_member_tables,
                            prev_info.compaction_group_id,
                            *table_id,
                        );
                        assert!(self
                            .compaction_group_member_tables
                            .entry(new_info.compaction_group_id)
                            .or_default()
                            .insert(*table_id));
                    }
                    let prev_info = replace(prev_info, new_info);
                    changed_table.insert(*table_id, Some(prev_info));
                }
                Entry::Vacant(entry) => {
                    assert!(self
                        .compaction_group_member_tables
                        .entry(new_info.compaction_group_id)
                        .or_default()
                        .insert(*table_id));
                    has_bumped_committed_epoch = true;
                    entry.insert(new_info);
                    changed_table.insert(*table_id, None);
                }
            }
        }
        debug_assert_eq!(
            self.compaction_group_member_tables,
            Self::build_compaction_group_member_tables(&self.state_table_info)
        );
        (changed_table, has_bumped_committed_epoch)
    }

    pub fn info(&self) -> &HashMap<TableId, StateTableInfo> {
        &self.state_table_info
    }

    pub fn compaction_group_member_table_ids(
        &self,
        compaction_group_id: CompactionGroupId,
    ) -> &BTreeSet<TableId> {
        static EMPTY_SET: LazyLock<BTreeSet<TableId>> = LazyLock::new(BTreeSet::new);
        self.compaction_group_member_tables
            .get(&compaction_group_id)
            .unwrap_or_else(|| EMPTY_SET.deref())
    }

    pub fn compaction_group_member_tables(&self) -> &HashMap<CompactionGroupId, BTreeSet<TableId>> {
        &self.compaction_group_member_tables
    }
}

#[derive(Debug, Clone, PartialEq)]
pub struct HummockVersionCommon<T> {
    pub id: HummockVersionId,
<<<<<<< HEAD
    pub levels: HashMap<CompactionGroupId, Levels>,
    max_committed_epoch: u64,
=======
    pub levels: HashMap<CompactionGroupId, LevelsCommon<T>>,
    pub(crate) max_committed_epoch: u64,
    pub(crate) safe_epoch: u64,
>>>>>>> 317641f4
    pub table_watermarks: HashMap<TableId, Arc<TableWatermarks>>,
    pub table_change_log: HashMap<TableId, TableChangeLogCommon<T>>,
    pub state_table_info: HummockVersionStateTableInfo,
}

pub type HummockVersion = HummockVersionCommon<SstableInfo>;

impl Default for HummockVersion {
    fn default() -> Self {
        HummockVersion::from(&PbHummockVersion::default())
    }
}

impl<T> HummockVersionCommon<T>
where
    T: for<'a> From<&'a PbSstableInfo>,
    PbSstableInfo: for<'a> From<&'a T>,
{
    /// Convert the `PbHummockVersion` received from rpc to `HummockVersion`. No need to
    /// maintain backward compatibility.
    pub fn from_rpc_protobuf(pb_version: &PbHummockVersion) -> Self {
        pb_version.into()
    }

    /// Convert the `PbHummockVersion` deserialized from persisted state to `HummockVersion`.
    /// We should maintain backward compatibility.
    pub fn from_persisted_protobuf(pb_version: &PbHummockVersion) -> Self {
        pb_version.into()
    }

    pub fn to_protobuf(&self) -> PbHummockVersion {
        self.into()
    }
}

impl HummockVersion {
    pub fn estimated_encode_len(&self) -> usize {
        self.levels.len() * size_of::<CompactionGroupId>()
            + self
                .levels
                .values()
                .map(|level| level.estimated_encode_len())
                .sum::<usize>()
            + self.table_watermarks.len() * size_of::<u32>()
            + self
                .table_watermarks
                .values()
                .map(|table_watermark| table_watermark.estimated_encode_len())
                .sum::<usize>()
    }
}

impl<T> From<&PbHummockVersion> for HummockVersionCommon<T>
where
    T: for<'a> From<&'a PbSstableInfo>,
{
    fn from(pb_version: &PbHummockVersion) -> Self {
        Self {
            id: HummockVersionId(pb_version.id),
            levels: pb_version
                .levels
                .iter()
                .map(|(group_id, levels)| {
                    (*group_id as CompactionGroupId, LevelsCommon::from(levels))
                })
                .collect(),
            max_committed_epoch: pb_version.max_committed_epoch,
            table_watermarks: pb_version
                .table_watermarks
                .iter()
                .map(|(table_id, table_watermark)| {
                    (
                        TableId::new(*table_id),
                        Arc::new(TableWatermarks::from(table_watermark)),
                    )
                })
                .collect(),
            table_change_log: pb_version
                .table_change_logs
                .iter()
                .map(|(table_id, change_log)| {
                    (
                        TableId::new(*table_id),
                        TableChangeLogCommon::from_protobuf(change_log),
                    )
                })
                .collect(),
            state_table_info: HummockVersionStateTableInfo::from_protobuf(
                &pb_version.state_table_info,
            ),
        }
    }
}

impl<T> From<&HummockVersionCommon<T>> for PbHummockVersion
where
    PbSstableInfo: for<'a> From<&'a T>,
{
    fn from(version: &HummockVersionCommon<T>) -> Self {
        Self {
            id: version.id.0,
            levels: version
                .levels
                .iter()
                .map(|(group_id, levels)| (*group_id as _, levels.into()))
                .collect(),
            max_committed_epoch: version.max_committed_epoch,
            table_watermarks: version
                .table_watermarks
                .iter()
                .map(|(table_id, watermark)| (table_id.table_id, watermark.as_ref().into()))
                .collect(),
            table_change_logs: version
                .table_change_log
                .iter()
                .map(|(table_id, change_log)| (table_id.table_id, change_log.to_protobuf()))
                .collect(),
            state_table_info: version.state_table_info.to_protobuf(),
        }
    }
}

impl<T> From<HummockVersionCommon<T>> for PbHummockVersion
where
    PbSstableInfo: From<T>,
    PbSstableInfo: for<'a> From<&'a T>,
{
    fn from(version: HummockVersionCommon<T>) -> Self {
        Self {
            id: version.id.0,
            levels: version
                .levels
                .into_iter()
                .map(|(group_id, levels)| (group_id as _, levels.into()))
                .collect(),
            max_committed_epoch: version.max_committed_epoch,
            table_watermarks: version
                .table_watermarks
                .into_iter()
                .map(|(table_id, watermark)| (table_id.table_id, watermark.as_ref().into()))
                .collect(),
            table_change_logs: version
                .table_change_log
                .into_iter()
                .map(|(table_id, change_log)| (table_id.table_id, change_log.to_protobuf()))
                .collect(),
            state_table_info: version.state_table_info.to_protobuf(),
        }
    }
}

impl HummockVersion {
    pub fn next_version_id(&self) -> HummockVersionId {
        self.id.next()
    }

    pub fn need_fill_backward_compatible_state_table_info_delta(&self) -> bool {
        // for backward-compatibility of previous hummock version delta
        self.state_table_info.state_table_info.is_empty()
            && self.levels.values().any(|group| {
                // state_table_info is not previously filled, but there previously exists some tables
                #[expect(deprecated)]
                !group.member_table_ids.is_empty()
            })
    }

    pub fn may_fill_backward_compatible_state_table_info_delta(
        &self,
        delta: &mut HummockVersionDelta,
    ) {
        #[expect(deprecated)]
        // for backward-compatibility of previous hummock version delta
        for (cg_id, group) in &self.levels {
            for table_id in &group.member_table_ids {
                assert!(
                    delta
                        .state_table_info_delta
                        .insert(
                            TableId::new(*table_id),
                            StateTableInfoDelta {
                                committed_epoch: self.max_committed_epoch,
                                compaction_group_id: *cg_id,
                            }
                        )
                        .is_none(),
                    "duplicate table id {} in cg {}",
                    table_id,
                    cg_id
                );
            }
        }
    }

    pub(crate) fn set_max_committed_epoch(&mut self, max_committed_epoch: u64) {
        self.max_committed_epoch = max_committed_epoch;
    }

    #[cfg(any(test, feature = "test"))]
    pub fn max_committed_epoch(&self) -> u64 {
        self.max_committed_epoch
    }

    pub fn visible_table_committed_epoch(&self) -> u64 {
        self.max_committed_epoch
    }

    pub fn create_init_version(default_compaction_config: Arc<CompactionConfig>) -> HummockVersion {
        let mut init_version = HummockVersion {
            id: FIRST_VERSION_ID,
            levels: Default::default(),
            max_committed_epoch: INVALID_EPOCH,
            table_watermarks: HashMap::new(),
            table_change_log: HashMap::new(),
            state_table_info: HummockVersionStateTableInfo::empty(),
        };
        for group_id in [
            StaticCompactionGroupId::StateDefault as CompactionGroupId,
            StaticCompactionGroupId::MaterializedView as CompactionGroupId,
        ] {
            init_version.levels.insert(
                group_id,
                build_initial_compaction_group_levels(group_id, default_compaction_config.as_ref()),
            );
        }
        init_version
    }

    pub fn version_delta_after(&self) -> HummockVersionDelta {
        HummockVersionDelta {
            id: self.next_version_id(),
            prev_id: self.id,
            trivial_move: false,
            max_committed_epoch: self.max_committed_epoch,
            group_deltas: Default::default(),
            new_table_watermarks: HashMap::new(),
            removed_table_ids: HashSet::new(),
            change_log_delta: HashMap::new(),
            state_table_info_delta: Default::default(),
        }
    }
}

#[derive(Debug, PartialEq, Clone)]
pub struct HummockVersionDeltaCommon<T> {
    pub id: HummockVersionId,
    pub prev_id: HummockVersionId,
<<<<<<< HEAD
    pub group_deltas: HashMap<CompactionGroupId, GroupDeltas>,
    max_committed_epoch: u64,
=======
    pub group_deltas: HashMap<CompactionGroupId, GroupDeltasCommon<T>>,
    pub(crate) max_committed_epoch: u64,
    pub(crate) safe_epoch: u64,
>>>>>>> 317641f4
    pub trivial_move: bool,
    pub new_table_watermarks: HashMap<TableId, TableWatermarks>,
    pub removed_table_ids: HashSet<TableId>,
    pub change_log_delta: HashMap<TableId, ChangeLogDeltaCommon<T>>,
    pub state_table_info_delta: HashMap<TableId, StateTableInfoDelta>,
}

pub type HummockVersionDelta = HummockVersionDeltaCommon<SstableInfo>;

impl Default for HummockVersionDelta {
    fn default() -> Self {
        HummockVersionDelta::from(&PbHummockVersionDelta::default())
    }
}

impl<T> HummockVersionDeltaCommon<T>
where
    T: for<'a> From<&'a PbSstableInfo>,
    PbSstableInfo: for<'a> From<&'a T>,
{
    /// Convert the `PbHummockVersionDelta` deserialized from persisted state to `HummockVersionDelta`.
    /// We should maintain backward compatibility.
    pub fn from_persisted_protobuf(delta: &PbHummockVersionDelta) -> Self {
        delta.into()
    }

    /// Convert the `PbHummockVersionDelta` received from rpc to `HummockVersionDelta`. No need to
    /// maintain backward compatibility.
    pub fn from_rpc_protobuf(delta: &PbHummockVersionDelta) -> Self {
        delta.into()
    }

    pub fn to_protobuf(&self) -> PbHummockVersionDelta {
        self.into()
    }
}

impl HummockVersionDelta {
    /// Get the newly added object ids from the version delta.
    ///
    /// Note: the result can be false positive because we only collect the set of sst object ids in the `inserted_table_infos`,
    /// but it is possible that the object is moved or split from other compaction groups or levels.
    pub fn newly_added_object_ids(&self) -> HashSet<HummockSstableObjectId> {
        self.group_deltas
            .values()
            .flat_map(|group_deltas| {
                group_deltas.group_deltas.iter().flat_map(|group_delta| {
                    static EMPTY_VEC: Vec<SstableInfo> = Vec::new();
                    let sst_slice = if let GroupDelta::IntraLevel(level_delta) = &group_delta {
                        &level_delta.inserted_table_infos
                    } else {
                        &EMPTY_VEC
                    };
                    sst_slice.iter().map(|sst| sst.object_id)
                })
            })
            .chain(self.change_log_delta.values().flat_map(|delta| {
                let new_log = delta.new_log.as_ref().unwrap();
                new_log
                    .new_value
                    .iter()
                    .map(|sst| sst.object_id)
                    .chain(new_log.old_value.iter().map(|sst| sst.object_id))
            }))
            .collect()
    }

    pub fn newly_added_sst_ids(&self) -> HashSet<HummockSstableObjectId> {
        let ssts_from_group_deltas = self.group_deltas.values().flat_map(|group_deltas| {
            group_deltas.group_deltas.iter().flat_map(|group_delta| {
                static EMPTY_VEC: Vec<SstableInfo> = Vec::new();
                let sst_slice = if let GroupDelta::IntraLevel(level_delta) = &group_delta {
                    &level_delta.inserted_table_infos
                } else {
                    &EMPTY_VEC
                };
                sst_slice.iter()
            })
        });

        let ssts_from_change_log = self.change_log_delta.values().flat_map(|delta| {
            let new_log = delta.new_log.as_ref().unwrap();
            new_log.new_value.iter().chain(new_log.old_value.iter())
        });

        ssts_from_group_deltas
            .chain(ssts_from_change_log)
            .map(|sst| sst.object_id)
            .collect()
    }

    pub fn newly_added_sst_infos<'a>(
        &'a self,
        select_group: &'a HashSet<CompactionGroupId>,
    ) -> impl Iterator<Item = &SstableInfo> + 'a {
        self.group_deltas
            .iter()
            .filter_map(|(cg_id, group_deltas)| {
                if select_group.contains(cg_id) {
                    Some(group_deltas)
                } else {
                    None
                }
            })
            .flat_map(|group_deltas| {
                group_deltas.group_deltas.iter().flat_map(|group_delta| {
                    static EMPTY_VEC: Vec<SstableInfo> = Vec::new();
                    let sst_slice = if let GroupDelta::IntraLevel(level_delta) = &group_delta {
                        &level_delta.inserted_table_infos
                    } else {
                        &EMPTY_VEC
                    };
                    sst_slice.iter()
                })
            })
            .chain(self.change_log_delta.values().flat_map(|delta| {
                // TODO: optimization: strip table change log
                let new_log = delta.new_log.as_ref().unwrap();
                new_log.new_value.iter().chain(new_log.old_value.iter())
            }))
    }

    pub fn visible_table_committed_epoch(&self) -> u64 {
        self.max_committed_epoch
    }

    pub fn set_max_committed_epoch(&mut self, max_committed_epoch: u64) {
        self.max_committed_epoch = max_committed_epoch;
    }
}

impl<T> From<&PbHummockVersionDelta> for HummockVersionDeltaCommon<T>
where
    T: for<'a> From<&'a PbSstableInfo>,
{
    fn from(pb_version_delta: &PbHummockVersionDelta) -> Self {
        Self {
            id: HummockVersionId(pb_version_delta.id),
            prev_id: HummockVersionId(pb_version_delta.prev_id),
            group_deltas: pb_version_delta
                .group_deltas
                .iter()
                .map(|(group_id, deltas)| {
                    (
                        *group_id as CompactionGroupId,
                        GroupDeltasCommon::from(deltas),
                    )
                })
                .collect(),
            max_committed_epoch: pb_version_delta.max_committed_epoch,
            trivial_move: pb_version_delta.trivial_move,
            new_table_watermarks: pb_version_delta
                .new_table_watermarks
                .iter()
                .map(|(table_id, watermarks)| {
                    (TableId::new(*table_id), TableWatermarks::from(watermarks))
                })
                .collect(),
            removed_table_ids: pb_version_delta
                .removed_table_ids
                .iter()
                .map(|table_id| TableId::new(*table_id))
                .collect(),
            change_log_delta: pb_version_delta
                .change_log_delta
                .iter()
                .map(|(table_id, log_delta)| {
                    (
                        TableId::new(*table_id),
                        ChangeLogDeltaCommon {
                            new_log: log_delta.new_log.as_ref().map(Into::into),
                            truncate_epoch: log_delta.truncate_epoch,
                        },
                    )
                })
                .collect(),

            state_table_info_delta: pb_version_delta
                .state_table_info_delta
                .iter()
                .map(|(table_id, delta)| (TableId::new(*table_id), *delta))
                .collect(),
        }
    }
}

impl<T> From<&HummockVersionDeltaCommon<T>> for PbHummockVersionDelta
where
    PbSstableInfo: for<'a> From<&'a T>,
{
    fn from(version_delta: &HummockVersionDeltaCommon<T>) -> Self {
        Self {
            id: version_delta.id.0,
            prev_id: version_delta.prev_id.0,
            group_deltas: version_delta
                .group_deltas
                .iter()
                .map(|(group_id, deltas)| (*group_id as _, deltas.into()))
                .collect(),
            max_committed_epoch: version_delta.max_committed_epoch,
            trivial_move: version_delta.trivial_move,
            new_table_watermarks: version_delta
                .new_table_watermarks
                .iter()
                .map(|(table_id, watermarks)| (table_id.table_id, watermarks.into()))
                .collect(),
            removed_table_ids: version_delta
                .removed_table_ids
                .iter()
                .map(|table_id| table_id.table_id)
                .collect(),
            change_log_delta: version_delta
                .change_log_delta
                .iter()
                .map(|(table_id, log_delta)| (table_id.table_id, log_delta.into()))
                .collect(),
            state_table_info_delta: version_delta
                .state_table_info_delta
                .iter()
                .map(|(table_id, delta)| (table_id.table_id, *delta))
                .collect(),
        }
    }
}

impl<T> From<HummockVersionDeltaCommon<T>> for PbHummockVersionDelta
where
    PbSstableInfo: From<T>,
{
    fn from(version_delta: HummockVersionDeltaCommon<T>) -> Self {
        Self {
            id: version_delta.id.0,
            prev_id: version_delta.prev_id.0,
            group_deltas: version_delta
                .group_deltas
                .into_iter()
                .map(|(group_id, deltas)| (group_id as _, deltas.into()))
                .collect(),
            max_committed_epoch: version_delta.max_committed_epoch,
            trivial_move: version_delta.trivial_move,
            new_table_watermarks: version_delta
                .new_table_watermarks
                .into_iter()
                .map(|(table_id, watermarks)| (table_id.table_id, watermarks.into()))
                .collect(),
            removed_table_ids: version_delta
                .removed_table_ids
                .into_iter()
                .map(|table_id| table_id.table_id)
                .collect(),
            change_log_delta: version_delta
                .change_log_delta
                .into_iter()
                .map(|(table_id, log_delta)| (table_id.table_id, log_delta.into()))
                .collect(),
            state_table_info_delta: version_delta
                .state_table_info_delta
                .into_iter()
                .map(|(table_id, delta)| (table_id.table_id, delta))
                .collect(),
        }
    }
}

impl<T> From<PbHummockVersionDelta> for HummockVersionDeltaCommon<T>
where
    T: From<PbSstableInfo>,
{
    fn from(pb_version_delta: PbHummockVersionDelta) -> Self {
        Self {
            id: HummockVersionId(pb_version_delta.id),
            prev_id: HummockVersionId(pb_version_delta.prev_id),
            group_deltas: pb_version_delta
                .group_deltas
                .into_iter()
                .map(|(group_id, deltas)| (group_id as CompactionGroupId, deltas.into()))
                .collect(),
            max_committed_epoch: pb_version_delta.max_committed_epoch,
            trivial_move: pb_version_delta.trivial_move,
            new_table_watermarks: pb_version_delta
                .new_table_watermarks
                .into_iter()
                .map(|(table_id, watermarks)| (TableId::new(table_id), watermarks.into()))
                .collect(),
            removed_table_ids: pb_version_delta
                .removed_table_ids
                .into_iter()
                .map(TableId::new)
                .collect(),
            change_log_delta: pb_version_delta
                .change_log_delta
                .iter()
                .map(|(table_id, log_delta)| {
                    (
                        TableId::new(*table_id),
                        ChangeLogDeltaCommon {
                            new_log: log_delta.new_log.clone().map(Into::into),
                            truncate_epoch: log_delta.truncate_epoch,
                        },
                    )
                })
                .collect(),
            state_table_info_delta: pb_version_delta
                .state_table_info_delta
                .iter()
                .map(|(table_id, delta)| (TableId::new(*table_id), *delta))
                .collect(),
        }
    }
}

#[derive(Debug, PartialEq, Clone)]
pub struct IntraLevelDeltaCommon<T> {
    pub level_idx: u32,
    pub l0_sub_level_id: u64,
    pub removed_table_ids: Vec<u64>,
    pub inserted_table_infos: Vec<T>,
    pub vnode_partition_count: u32,
}

pub type IntraLevelDelta = IntraLevelDeltaCommon<SstableInfo>;

impl IntraLevelDelta {
    pub fn estimated_encode_len(&self) -> usize {
        size_of::<u32>()
            + size_of::<u64>()
            + self.removed_table_ids.len() * size_of::<u32>()
            + self
                .inserted_table_infos
                .iter()
                .map(|sst| sst.estimated_encode_len())
                .sum::<usize>()
            + size_of::<u32>()
    }
}

impl<T> From<PbIntraLevelDelta> for IntraLevelDeltaCommon<T>
where
    T: From<PbSstableInfo>,
{
    fn from(pb_intra_level_delta: PbIntraLevelDelta) -> Self {
        Self {
            level_idx: pb_intra_level_delta.level_idx,
            l0_sub_level_id: pb_intra_level_delta.l0_sub_level_id,
            removed_table_ids: pb_intra_level_delta.removed_table_ids,
            inserted_table_infos: pb_intra_level_delta
                .inserted_table_infos
                .into_iter()
                .map(Into::into)
                .collect_vec(),
            vnode_partition_count: pb_intra_level_delta.vnode_partition_count,
        }
    }
}

impl<T> From<IntraLevelDeltaCommon<T>> for PbIntraLevelDelta
where
    PbSstableInfo: From<T>,
{
    fn from(intra_level_delta: IntraLevelDeltaCommon<T>) -> Self {
        Self {
            level_idx: intra_level_delta.level_idx,
            l0_sub_level_id: intra_level_delta.l0_sub_level_id,
            removed_table_ids: intra_level_delta.removed_table_ids,
            inserted_table_infos: intra_level_delta
                .inserted_table_infos
                .into_iter()
                .map(Into::into)
                .collect_vec(),
            vnode_partition_count: intra_level_delta.vnode_partition_count,
        }
    }
}

impl<T> From<&IntraLevelDeltaCommon<T>> for PbIntraLevelDelta
where
    PbSstableInfo: for<'a> From<&'a T>,
{
    fn from(intra_level_delta: &IntraLevelDeltaCommon<T>) -> Self {
        Self {
            level_idx: intra_level_delta.level_idx,
            l0_sub_level_id: intra_level_delta.l0_sub_level_id,
            removed_table_ids: intra_level_delta.removed_table_ids.clone(),
            inserted_table_infos: intra_level_delta
                .inserted_table_infos
                .iter()
                .map(Into::into)
                .collect_vec(),
            vnode_partition_count: intra_level_delta.vnode_partition_count,
        }
    }
}

impl<T> From<&PbIntraLevelDelta> for IntraLevelDeltaCommon<T>
where
    T: for<'a> From<&'a PbSstableInfo>,
{
    fn from(pb_intra_level_delta: &PbIntraLevelDelta) -> Self {
        Self {
            level_idx: pb_intra_level_delta.level_idx,
            l0_sub_level_id: pb_intra_level_delta.l0_sub_level_id,
            removed_table_ids: pb_intra_level_delta.removed_table_ids.clone(),
            inserted_table_infos: pb_intra_level_delta
                .inserted_table_infos
                .iter()
                .map(Into::into)
                .collect_vec(),
            vnode_partition_count: pb_intra_level_delta.vnode_partition_count,
        }
    }
}

impl IntraLevelDelta {
    pub fn new(
        level_idx: u32,
        l0_sub_level_id: u64,
        removed_table_ids: Vec<u64>,
        inserted_table_infos: Vec<SstableInfo>,
        vnode_partition_count: u32,
    ) -> Self {
        Self {
            level_idx,
            l0_sub_level_id,
            removed_table_ids,
            inserted_table_infos,
            vnode_partition_count,
        }
    }
}

#[derive(Debug, PartialEq, Clone)]
pub enum GroupDeltaCommon<T> {
    IntraLevel(IntraLevelDeltaCommon<T>),
    GroupConstruct(PbGroupConstruct),
    GroupDestroy(PbGroupDestroy),
    GroupMetaChange(PbGroupMetaChange),

    #[allow(dead_code)]
    GroupTableChange(PbGroupTableChange),

    GroupMerge(PbGroupMerge),
}

pub type GroupDelta = GroupDeltaCommon<SstableInfo>;

impl<T> From<PbGroupDelta> for GroupDeltaCommon<T>
where
    T: From<PbSstableInfo>,
{
    fn from(pb_group_delta: PbGroupDelta) -> Self {
        match pb_group_delta.delta_type {
            Some(PbDeltaType::IntraLevel(pb_intra_level_delta)) => {
                GroupDeltaCommon::IntraLevel(IntraLevelDeltaCommon::from(pb_intra_level_delta))
            }
            Some(PbDeltaType::GroupConstruct(pb_group_construct)) => {
                GroupDeltaCommon::GroupConstruct(pb_group_construct)
            }
            Some(PbDeltaType::GroupDestroy(pb_group_destroy)) => {
                GroupDeltaCommon::GroupDestroy(pb_group_destroy)
            }
            Some(PbDeltaType::GroupMetaChange(pb_group_meta_change)) => {
                GroupDeltaCommon::GroupMetaChange(pb_group_meta_change)
            }
            Some(PbDeltaType::GroupTableChange(pb_group_table_change)) => {
                GroupDeltaCommon::GroupTableChange(pb_group_table_change)
            }
            Some(PbDeltaType::GroupMerge(pb_group_merge)) => {
                GroupDeltaCommon::GroupMerge(pb_group_merge)
            }
            None => panic!("delta_type is not set"),
        }
    }
}

impl<T> From<GroupDeltaCommon<T>> for PbGroupDelta
where
    PbSstableInfo: From<T>,
{
    fn from(group_delta: GroupDeltaCommon<T>) -> Self {
        match group_delta {
            GroupDeltaCommon::IntraLevel(intra_level_delta) => PbGroupDelta {
                delta_type: Some(PbDeltaType::IntraLevel(intra_level_delta.into())),
            },
            GroupDeltaCommon::GroupConstruct(pb_group_construct) => PbGroupDelta {
                delta_type: Some(PbDeltaType::GroupConstruct(pb_group_construct)),
            },
            GroupDeltaCommon::GroupDestroy(pb_group_destroy) => PbGroupDelta {
                delta_type: Some(PbDeltaType::GroupDestroy(pb_group_destroy)),
            },
            GroupDeltaCommon::GroupMetaChange(pb_group_meta_change) => PbGroupDelta {
                delta_type: Some(PbDeltaType::GroupMetaChange(pb_group_meta_change)),
            },
            GroupDeltaCommon::GroupTableChange(pb_group_table_change) => PbGroupDelta {
                delta_type: Some(PbDeltaType::GroupTableChange(pb_group_table_change)),
            },
            GroupDeltaCommon::GroupMerge(pb_group_merge) => PbGroupDelta {
                delta_type: Some(PbDeltaType::GroupMerge(pb_group_merge)),
            },
        }
    }
}

impl<T> From<&GroupDeltaCommon<T>> for PbGroupDelta
where
    PbSstableInfo: for<'a> From<&'a T>,
{
    fn from(group_delta: &GroupDeltaCommon<T>) -> Self {
        match group_delta {
            GroupDeltaCommon::IntraLevel(intra_level_delta) => PbGroupDelta {
                delta_type: Some(PbDeltaType::IntraLevel(intra_level_delta.into())),
            },
            GroupDeltaCommon::GroupConstruct(pb_group_construct) => PbGroupDelta {
                delta_type: Some(PbDeltaType::GroupConstruct(pb_group_construct.clone())),
            },
            GroupDeltaCommon::GroupDestroy(pb_group_destroy) => PbGroupDelta {
                delta_type: Some(PbDeltaType::GroupDestroy(*pb_group_destroy)),
            },
            GroupDeltaCommon::GroupMetaChange(pb_group_meta_change) => PbGroupDelta {
                delta_type: Some(PbDeltaType::GroupMetaChange(pb_group_meta_change.clone())),
            },
            GroupDeltaCommon::GroupTableChange(pb_group_table_change) => PbGroupDelta {
                delta_type: Some(PbDeltaType::GroupTableChange(pb_group_table_change.clone())),
            },
            GroupDeltaCommon::GroupMerge(pb_group_merge) => PbGroupDelta {
                delta_type: Some(PbDeltaType::GroupMerge(*pb_group_merge)),
            },
        }
    }
}

impl<T> From<&PbGroupDelta> for GroupDeltaCommon<T>
where
    T: for<'a> From<&'a PbSstableInfo>,
{
    fn from(pb_group_delta: &PbGroupDelta) -> Self {
        match &pb_group_delta.delta_type {
            Some(PbDeltaType::IntraLevel(pb_intra_level_delta)) => {
                GroupDeltaCommon::IntraLevel(IntraLevelDeltaCommon::from(pb_intra_level_delta))
            }
            Some(PbDeltaType::GroupConstruct(pb_group_construct)) => {
                GroupDeltaCommon::GroupConstruct(pb_group_construct.clone())
            }
            Some(PbDeltaType::GroupDestroy(pb_group_destroy)) => {
                GroupDeltaCommon::GroupDestroy(*pb_group_destroy)
            }
            Some(PbDeltaType::GroupMetaChange(pb_group_meta_change)) => {
                GroupDeltaCommon::GroupMetaChange(pb_group_meta_change.clone())
            }
            Some(PbDeltaType::GroupTableChange(pb_group_table_change)) => {
                GroupDeltaCommon::GroupTableChange(pb_group_table_change.clone())
            }
            Some(PbDeltaType::GroupMerge(pb_group_merge)) => {
                GroupDeltaCommon::GroupMerge(*pb_group_merge)
            }
            None => panic!("delta_type is not set"),
        }
    }
}

#[derive(Debug, PartialEq, Clone, Default)]
pub struct GroupDeltasCommon<T> {
    pub group_deltas: Vec<GroupDeltaCommon<T>>,
}

pub type GroupDeltas = GroupDeltasCommon<SstableInfo>;

impl<T> From<PbGroupDeltas> for GroupDeltasCommon<T>
where
    T: From<PbSstableInfo>,
{
    fn from(pb_group_deltas: PbGroupDeltas) -> Self {
        Self {
            group_deltas: pb_group_deltas
                .group_deltas
                .into_iter()
                .map(GroupDeltaCommon::from)
                .collect_vec(),
        }
    }
}

impl<T> From<GroupDeltasCommon<T>> for PbGroupDeltas
where
    PbSstableInfo: From<T>,
{
    fn from(group_deltas: GroupDeltasCommon<T>) -> Self {
        Self {
            group_deltas: group_deltas
                .group_deltas
                .into_iter()
                .map(|group_delta| group_delta.into())
                .collect_vec(),
        }
    }
}

impl<T> From<&GroupDeltasCommon<T>> for PbGroupDeltas
where
    PbSstableInfo: for<'a> From<&'a T>,
{
    fn from(group_deltas: &GroupDeltasCommon<T>) -> Self {
        Self {
            group_deltas: group_deltas
                .group_deltas
                .iter()
                .map(|group_delta| group_delta.into())
                .collect_vec(),
        }
    }
}

impl<T> From<&PbGroupDeltas> for GroupDeltasCommon<T>
where
    T: for<'a> From<&'a PbSstableInfo>,
{
    fn from(pb_group_deltas: &PbGroupDeltas) -> Self {
        Self {
            group_deltas: pb_group_deltas
                .group_deltas
                .iter()
                .map(GroupDeltaCommon::from)
                .collect_vec(),
        }
    }
}

impl<T> GroupDeltasCommon<T>
where
    PbSstableInfo: for<'a> From<&'a T>,
{
    pub fn to_protobuf(&self) -> PbGroupDeltas {
        self.into()
    }
}<|MERGE_RESOLUTION|>--- conflicted
+++ resolved
@@ -202,14 +202,8 @@
 #[derive(Debug, Clone, PartialEq)]
 pub struct HummockVersionCommon<T> {
     pub id: HummockVersionId,
-<<<<<<< HEAD
-    pub levels: HashMap<CompactionGroupId, Levels>,
-    max_committed_epoch: u64,
-=======
     pub levels: HashMap<CompactionGroupId, LevelsCommon<T>>,
     pub(crate) max_committed_epoch: u64,
-    pub(crate) safe_epoch: u64,
->>>>>>> 317641f4
     pub table_watermarks: HashMap<TableId, Arc<TableWatermarks>>,
     pub table_change_log: HashMap<TableId, TableChangeLogCommon<T>>,
     pub state_table_info: HummockVersionStateTableInfo,
@@ -456,14 +450,8 @@
 pub struct HummockVersionDeltaCommon<T> {
     pub id: HummockVersionId,
     pub prev_id: HummockVersionId,
-<<<<<<< HEAD
-    pub group_deltas: HashMap<CompactionGroupId, GroupDeltas>,
-    max_committed_epoch: u64,
-=======
     pub group_deltas: HashMap<CompactionGroupId, GroupDeltasCommon<T>>,
     pub(crate) max_committed_epoch: u64,
-    pub(crate) safe_epoch: u64,
->>>>>>> 317641f4
     pub trivial_move: bool,
     pub new_table_watermarks: HashMap<TableId, TableWatermarks>,
     pub removed_table_ids: HashSet<TableId>,
